--- conflicted
+++ resolved
@@ -363,14 +363,10 @@
   | DHandler (id, hsort, (params, s)) ->
     Printf.sprintf
       "%shandle %s(%s) {\n%s\n}"
-<<<<<<< HEAD
       (match hsort with
        | HControl -> "control "
-       | HData -> "")
-=======
-      (match hsort with 
-        | HControl -> "control " | HData -> "" | HEgress -> "@egress ")
->>>>>>> e7bbae06
+       | HData -> ""
+       | HEgress -> "@egress ")
       (id_to_string id)
       (params_to_string params)
       (stmt_to_string s)
