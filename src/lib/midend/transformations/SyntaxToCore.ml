open Batteries
module S = Syntax
module C = CoreSyntax

let err span str =
  Console.error_position span
  @@ "Internal error: Cannot translate "
  ^ str
  ^ " to backend syntax"
;;

let err_unsupported span str =
  Console.error_position span
  @@ "cannot translate to backend syntax. the construct "
  ^ str
  ^ " does not exist in the backend and should have been eliminated"
;;

let translate_size (sz : S.size) : C.size =
  SyntaxUtils.extract_size_default sz 32
;;

let rec translate_ty (ty : S.ty) : C.ty =
  let raw_ty =
    match S.TyTQVar.strip_links ty.raw_ty with
    | S.TBool -> C.TBool
    | S.TGroup -> C.TGroup
    | S.TEvent -> C.TEvent
    | S.TInt sz -> C.TInt (translate_size sz)
    | S.TName (cid, sizes, b) -> C.TName (cid, List.map translate_size sizes, b)
    | S.TMemop (n, sz) -> C.TMemop (n, translate_size sz)
    | S.TFun fty ->
      C.TFun
        { arg_tys = List.map translate_ty fty.arg_tys
        ; ret_ty = translate_ty fty.ret_ty
        }
    | S.TVoid -> C.TBool (* Dummy translation needed for foreign functions *)
    | S.TTable tbl ->
      let tkey_sizes = List.map translate_size tbl.tkey_sizes in
      let tparam_tys = List.map translate_ty tbl.tparam_tys in
      let tret_tys = List.map translate_ty tbl.tret_tys in
      C.TTable { tkey_sizes; tparam_tys; tret_tys }
    | S.TAction a ->
      let aconst_param_tys = List.map translate_ty a.aconst_param_tys in
      let aparam_tys = List.map translate_ty a.aparam_tys in
      let aret_tys = List.map translate_ty a.aret_tys in
      C.TAction { aconst_param_tys; aparam_tys; aret_tys }
    | S.TPat s -> C.TPat (translate_size s)
    | _ -> err ty.tspan (Printing.ty_to_string ty)
  in
  { raw_ty; tspan = ty.tspan }

and translate_asig asig =
  let name, tys = asig in
  name, List.map (fun rty -> (translate_ty (S.ty rty)).raw_ty) tys
;;

let translate_op (op : S.op) : C.op =
  match op with
  | S.And -> C.And
  | S.Or -> C.Or
  | S.Not -> C.Not
  | S.Eq -> C.Eq
  | S.Neq -> C.Neq
  | S.Less -> C.Less
  | S.More -> C.More
  | S.Leq -> C.Leq
  | S.Geq -> C.Geq
  | S.Neg -> C.Neg
  | S.Plus -> C.Plus
  | S.Sub -> C.Sub
  | S.SatPlus -> C.SatPlus
  | S.SatSub -> C.SatSub
  | S.Cast size -> C.Cast (translate_size size)
  | S.Conc -> C.Conc
  | S.BitAnd -> C.BitAnd
  | S.BitOr -> C.BitOr
  | S.BitXor -> C.BitXor
  | S.BitNot -> C.BitNot
  | S.LShift -> C.LShift
  | S.RShift -> C.RShift
  | S.Slice (lo, hi) -> C.Slice (translate_size lo, translate_size hi)
  | S.TGet _ -> err Span.default "tuple get operator"
  | S.PatExact -> C.PatExact
  | S.PatMask -> C.PatMask
;;

let translate_pattern (p : S.pat) : C.pat =
  match p with
  | S.PWild -> C.PWild
  | S.PNum n -> C.PNum n
  | S.PBit ns -> C.PBit ns
  | S.PVar (_, sp) -> err sp "variable pattern"
;;

let rec translate_value (v : S.value) : C.value =
  let v' =
    match v.v with
    | S.VBool b -> C.VBool b
    | S.VInt z -> C.VInt z
    | S.VGlobal n -> C.VGlobal n
    | S.VGroup ls -> C.VGroup ls
    | VEvent { eid; data; edelay } ->
      C.VEvent { eid; data = List.map translate_value data; edelay }
    | S.VPat bs -> C.VPat bs
  in
  { v = v'; vty = translate_ty (Option.get v.vty); vspan = v.vspan }
;;

let rec translate_exp (e : S.exp) : C.exp =
  let e' =
    match e.e with
    | S.EVal v -> C.EVal (translate_value v)
    | S.EInt (z, szo) ->
      let sz = Option.default 32 (Option.map translate_size szo) in
      C.EVal (C.vint (Z.to_int z) sz)
    | S.EVar cid -> C.EVar cid
    | S.EOp (op, es) -> C.EOp (translate_op op, List.map translate_exp es)
    | S.ECall (cid, es) -> C.ECall (cid, List.map translate_exp es)
    | S.EHash (sz, es) -> C.EHash (translate_size sz, List.map translate_exp es)
    | S.EFlood e -> C.EFlood (translate_exp e)
    | ESizeCast _
    | EStmt _
    | ERecord _
    | EWith _
    | EProj _
    | EVector _
    | EComp _
    | EIndex _
    | ETuple _ -> err_unsupported e.espan (Printing.exp_to_string e)
    | S.ETableCreate _ ->
      err
        e.espan
        "[SyntaxToCore.translate_exp] ETableCreate should be translated by \
         special function"
    | S.ETableMatch _ ->
      err e.espan "table match exps should have been eliminated before IR."
    | S.EPatWild (Some sz) -> C.EVal (C.vwild (translate_size sz))
    | S.EPatWild None ->
      err e.espan "wildcard patterns (_) should have a size before IR."
  in
  { e = e'; ety = translate_ty (Option.get e.ety); espan = e.espan }

and translate_etablecreate id (exp : S.exp) : C.exp =
  match exp.e with
  | S.ETableCreate tc ->
    let tty = translate_ty tc.tty in
    let tactions = List.map translate_exp tc.tactions in
    let tsize = translate_exp tc.tsize in
    let tdefault = fst tc.tdefault, snd tc.tdefault |> List.map translate_exp in
    let e' = C.ETableCreate { tid = id; tty; tactions; tsize; tdefault } in
    { e = e'; ety = translate_ty (Option.get exp.ety); espan = exp.espan }
  | _ ->
    err
      exp.espan
      "[SyntaxToCore.translate_etablecreate] non table create expressions \
       should be translated by translate_exp"

and translate_params params =
  List.map (fun (id, ty) -> id, translate_ty ty) params

and translate_body (params, stmt) =
  translate_params params, translate_statement stmt

and translate_acn acn =
  let name, body = acn in
  name, translate_body body

and translate_case case =
  let pats, acn, args = case in
  List.map translate_pattern pats, acn, List.map translate_exp args

and translate_gen_type = function
  | S.GSingle eo -> C.GSingle (Option.map translate_exp eo)
  | S.GMulti e -> C.GMulti (translate_exp e)
  | S.GPort e -> C.GPort (translate_exp e)

and translate_statement (s : S.statement) : C.statement =
  (* (match s.s with
  | SSeq _ | SNoop -> ()
  | _ -> print_endline @@ "Translating " ^ Printing.statement_to_string s); *)
  let translate_branch (ps, s) =
    List.map translate_pattern ps, translate_statement s
  in
  let translate_entry (entry : S.tbl_entry) : C.tbl_entry =
    { ematch = List.map translate_exp entry.ematch
    ; eprio = entry.eprio
    ; eaction = entry.eaction
    ; eargs = List.map translate_exp entry.eargs
    }
  in
  let s' =
    match s.s with
    | S.SNoop -> C.SNoop
    | S.SUnit e -> C.SUnit (translate_exp e)
    | S.SLocal (id, ty, e) -> C.SLocal (id, translate_ty ty, translate_exp e)
    | S.SAssign (id, e) -> C.SAssign (id, translate_exp e)
    | S.SPrintf (str, es) -> C.SPrintf (str, List.map translate_exp es)
    | S.SIf (e, s1, s2) ->
      C.SIf (translate_exp e, translate_statement s1, translate_statement s2)
    | S.SGen (g, e) -> C.SGen (translate_gen_type g, translate_exp e)
    | S.SSeq (s1, s2) -> C.SSeq (translate_statement s1, translate_statement s2)
    | S.SMatch (es, branches) ->
      C.SMatch (List.map translate_exp es, List.map translate_branch branches)
    | S.SRet eopt -> C.SRet (Option.map translate_exp eopt)
    | S.STableMatch tm ->
      C.STableMatch
        { C.tbl = translate_exp tm.tbl
        ; C.keys = List.map translate_exp tm.keys
        ; C.args = List.map translate_exp tm.args
        ; C.outs = tm.outs
        ; C.out_tys =
            (match tm.out_tys with
             | None -> None
             | Some otys -> Some (List.map translate_ty otys))
        }
    | S.STableInstall (tbl_exp, entries) ->
      C.STableInstall (translate_exp tbl_exp, List.map translate_entry entries)
    | _ -> err s.sspan (Printing.statement_to_string s)
  in
  { s = s'; sspan = s.sspan; spragma = None }
;;

let translate_memop body =
  match body with
  | S.MBReturn e -> C.MBReturn (translate_exp e)
  | S.MBIf (e1, e2, e3) ->
    C.MBIf (translate_exp e1, translate_exp e2, translate_exp e3)
  | S.MBComplex { b1; b2; cell1; cell2; extern_calls; ret } ->
    let translate_b = Option.map (fun (id, e) -> id, translate_exp e) in
    let translate_cro =
      Option.map (fun (e1, e2) -> translate_exp e1, translate_exp e2)
    in
    let translate_calls calls =
      List.map (fun (cid, es) -> cid, List.map translate_exp es) calls
    in
    C.MBComplex
      { b1 = translate_b b1
      ; b2 = translate_b b2
      ; cell1 = translate_cro (fst cell1), translate_cro (snd cell1)
      ; cell2 = translate_cro (fst cell2), translate_cro (snd cell2)
      ; extern_calls = translate_calls extern_calls
      ; ret = translate_cro ret
      }
;;

let translate_sort = function
  | S.EEntry b -> C.EEntry b
  | S.EExit -> C.EExit
  | S.EBackground -> C.EBackground
;;

let translate_hsort = function
  | S.HControl -> C.HControl
  | S.HData -> C.HData
<<<<<<< HEAD
;;

let translate_parser_action = function
  | S.PRead (id, ty) -> C.PRead (id, translate_ty ty)
  | S.PSkip ty -> C.PSkip (translate_ty ty)
  | S.PAssign (lexp, rexp) ->
    let id =
      match lexp.e with
      | EVar cid -> Cid.to_id cid
      | _ -> failwith "Internal error: SyntaxToCore PAssign"
    in
    C.PAssign (id, translate_exp rexp)
;;

let rec translate_branch (pat, block) =
  translate_pattern pat, translate_parser_block block

and translate_parser_step = function
  | S.PGen e -> C.PGen (translate_exp e)
  | S.PCall e -> C.PCall (translate_exp e)
  | S.PMatch (e, bs) -> C.PMatch (translate_exp e, List.map translate_branch bs)
  | S.PDrop -> C.PDrop

and translate_parser_block (actions, (step, step_span)) =
  ( List.map (fun (a, sp) -> translate_parser_action a, sp) actions
  , (translate_parser_step step, step_span) )
;;
=======
  | S.HEgress -> C.HEgress
>>>>>>> e7bbae06

let translate_decl (d : S.decl) : C.decl =
  let d' =
    match d.d with
    | S.DGlobal (id, ty, inner_exp) ->
      (match inner_exp.e with
       | ETableCreate _ ->
         C.DGlobal (id, translate_ty ty, translate_etablecreate id inner_exp)
       | _ -> C.DGlobal (id, translate_ty ty, translate_exp inner_exp))
    | S.DEvent (id, sort, _, params) ->
      C.DEvent (id, translate_sort sort, translate_params params)
    | S.DHandler (id, s, body) ->
      C.DHandler (id, translate_hsort s, translate_body body)
    | S.DMemop (mid, mparams, mbody) ->
      C.DMemop
        { mid
        ; mparams = translate_params mparams
        ; mbody = translate_memop mbody
        }
    | S.DExtern (id, ty) -> C.DExtern (id, translate_ty ty)
    | S.DAction (id, tys, const_params, (params, acn_body)) ->
      C.DAction
        { aid = id
        ; artys = List.map translate_ty tys
        ; aconst_params = translate_params const_params
        ; aparams = translate_params params
        ; abody = List.map translate_exp acn_body
        }
    | S.DParser (id, params, parser_block) ->
      C.DParser
        (id, translate_params params, translate_parser_block parser_block)
    | _ -> err d.dspan (Printing.decl_to_string d)
  in
  C.decl_sp d' d.dspan
;;

let translate_prog (ds : S.decls) : C.decls = List.map translate_decl ds<|MERGE_RESOLUTION|>--- conflicted
+++ resolved
@@ -253,7 +253,7 @@
 let translate_hsort = function
   | S.HControl -> C.HControl
   | S.HData -> C.HData
-<<<<<<< HEAD
+  | S.HEgress -> C.HEgress
 ;;
 
 let translate_parser_action = function
@@ -281,9 +281,6 @@
   ( List.map (fun (a, sp) -> translate_parser_action a, sp) actions
   , (translate_parser_step step, step_span) )
 ;;
-=======
-  | S.HEgress -> C.HEgress
->>>>>>> e7bbae06
 
 let translate_decl (d : S.decl) : C.decl =
   let d' =
