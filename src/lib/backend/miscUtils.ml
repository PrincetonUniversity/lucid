--- conflicted
+++ resolved
@@ -7,16 +7,12 @@
 
 (* misc util functions *)
 
-<<<<<<< HEAD
 
 (* (s, e] *)
 let range s e = List.init (e-s) (fun x -> s + x);;
 
 
   (* Take a list of lists of objects of the form 
-=======
-(* Take a list of lists of objects of the form 
->>>>>>> f76674ed
       [[a1; a2; ... aj]; [b1; b2; ... bk]; ... [c1; c2; ... cl]]
     Return a list of all possible combinations of the form 
       [[a1; b1; ... c1]; [a1; b1; ... c2]; [a1; b1; ... ck]; ... [a1; b2; ... c1] ... [aj; bk; ... cl]] *)
