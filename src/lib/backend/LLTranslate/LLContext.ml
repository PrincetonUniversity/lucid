open CoreSyntax
module Printing = CorePrinting
open Batteries
module CL = Caml.List
open InterpHelpers

(* logging *)
module DBG = BackendLogging

let outc = ref None
let dprint_endline = ref DBG.no_printf

(*** context for translation from source to LLSyntax instructions. ***)
(*** nothing in this context should be necessary to optimize the LLSyntax
     or translate it to P4. ***)

(**** input and output of code generator functions ****)
type codegenInput =
  { hdl_id : Id.t option
  ; (* the handler for which code generation happens. *)
    basename : Cid.t option
  ; retname : Cid.t option
  ; (* the variable to write return value to, if any *)
    args : exp list (* a tuple of arguments *)
  }

type codegenOutput =
  { names : Cid.t list
  ; objs : LLSyntax.decl list
  }

type codegenFcn = codegenInput -> codegenOutput

(* Events *)
type event_rec =
  { event_id : id
  ; event_iid : int
  ; field_defs : (Cid.t * int) list
  ; hdl_param_ids : Id.t list
  ; event_sort : event_sort
  ; event_struct : Cid.t
<<<<<<< HEAD
        (*   ; in_struct : Cid.t option
  ; out_struct : Cid.t option *)
=======
  ; event_struct_instance : Cid.t
  ; event_generated_flag : Cid.t
>>>>>>> 81305470
  }

(*** context ***)
module CtxTbl = struct
  type t = Cid.t

  let compare = Cid.compare
end

module TofinoCtx = BatMap.Make (CtxTbl)

type ctx_entry =
  | CodeGen of codegenFcn
  | Decl of decl (* for memops *)
  | EventRec of event_rec

let tofinoCtx : ctx_entry TofinoCtx.t ref = ref TofinoCtx.empty

(**** context decl operations ****)
let ctx_add_decl n d = tofinoCtx := TofinoCtx.add n (Decl d) !tofinoCtx

let ctx_find_decl n =
  match TofinoCtx.find_opt n !tofinoCtx with
  | Some (Decl d) -> d
  | _ -> error ("did not find a decl in context (" ^ Cid.to_string n ^ ")")
;;

let ctx_find_decl_opt n =
  match TofinoCtx.find_opt n !tofinoCtx with
  | Some (Decl d) -> Some d
  | _ -> None
;;

(* add all the toplevel declarations to the context. *)
let ctx_add_decls (ds : decls) =
  let iter_f dec =
    match dec.d with
    | DGlobal (id, _, _) | DMemop (id, _) -> ctx_add_decl (Cid.id id) dec
    | _ -> ()
  in
  CL.iter iter_f ds
;;

let ctx_bdy_of_memop n =
  match ctx_find_decl n with
  | { d = DMemop (_, (params, stmt)); _ } -> cids_from_params params, stmt
  | _ -> error "could not find memop in decl context"
;;

let ctx_width_of_garr n =
  match ctx_find_decl n with
  | { d = DGlobal (_, ty, _); _ } ->
    begin
      match ty.raw_ty with
      | TName (_, [sz], _) -> sz
      | _ -> error "Bad DGlobal type"
    end
  | _ -> error "could not find memop in decl context"
;;

(**** context code generator functions ****)
let ctx_add_codegen n c =
  print_endline ("adding code generator: " ^ Cid.to_string n);
  tofinoCtx := TofinoCtx.add n (CodeGen c) !tofinoCtx
;;

let ctx_add_codegens ns_cs =
  let iter_f (n, c) = ctx_add_codegen n c in
  CL.iter iter_f ns_cs
;;

let ctx_find_codegen n =
  print_endline ("calling code generator: " ^ Cid.to_string n);
  match TofinoCtx.find n !tofinoCtx with
  | CodeGen g -> g
  | _ -> error "did not find a decl in context"
;;

let ctx_call_codegen name args =
  let fcn = ctx_find_codegen name in
  fcn args
;;

(* context event definition functions *)
let ctx_add_erec erec =
  let key = Cid.id erec.event_id in
  let entry = EventRec erec in
  tofinoCtx := TofinoCtx.add key entry !tofinoCtx
;;

let ctx_find_eventrec n =
  match TofinoCtx.find n !tofinoCtx with
  | EventRec r -> r
  | _ -> error "did not find event rec in context"
;;

let ctx_find_event_fields id =
  let cid = Cid.id id in
  print_endline
    ("[ctx_find_event_fields] looking for fields of " ^ Cid.to_string cid);
  (ctx_find_eventrec (Cid.id id)).field_defs |> CL.split |> fst
;;

(* get the struct name for the event, by id *)
let ctx_find_event_struct_instance id =
  let cid = Cid.id id in
  (ctx_find_eventrec cid).event_struct_instance
;;
<<<<<<< HEAD
=======

let ctx_find_event_struct_instance_cid cid =
  (ctx_find_eventrec cid).event_struct_instance
;;
>>>>>>> 81305470

let ctx_find_event_struct_cid cid = (ctx_find_eventrec cid).event_struct
let ctx_find_event_iid cid = (ctx_find_eventrec cid).event_iid

(* remember the parameters of the event's handler. *)
let ctx_set_hdl_param_ids id hdl_param_ids =
  let erec = ctx_find_eventrec id in
  let new_erec = { erec with hdl_param_ids } in
  tofinoCtx := TofinoCtx.add id (EventRec new_erec) !tofinoCtx
;;

(* a map from handler param id to event param cid *)
let ctx_get_hdl_param_map hdl_id =
  let erec = ctx_find_eventrec (Cid.id hdl_id) in
  print_endline
    ("[ctx_get_hdl_param_map] " ^ Cid.to_string erec.event_struct_instance);
  let recs =
    CL.map
      (fun field_cid -> Cid.concat erec.event_struct_instance field_cid)
      (CL.split erec.field_defs |> fst)
    |> CL.combine erec.hdl_param_ids
  in
  print_endline
    ("[ctx_get_hdl_param_map]: key: "
    ^ (CL.hd recs |> fst |> Id.to_string)
    ^ " value: "
    ^ (CL.hd recs |> snd |> Cid.to_string));
  recs
;;

let ctx_find_event_iid cid = (ctx_find_eventrec cid).event_iid

let ctx_get_event_recs () =
  let fm_f _ v =
    match v with
    | EventRec r -> Some r
    | _ -> None
  in
  let filtered_ctx = TofinoCtx.filter_map fm_f !tofinoCtx in
  TofinoCtx.values filtered_ctx |> BatList.of_enum
;;

(*** context table for unique names ***)
module UniqueNameTbl = struct
  type t = statement

  let compare = Pervasives.compare
end

module UniqueNameCtx = BatMap.Make (UniqueNameTbl)

let uniqueNameCtx : Cid.t UniqueNameCtx.t ref = ref UniqueNameCtx.empty

(* give each statement a unique ID. Save the statement ID for future use. *)
let uname_of_stmt (st : statement) =
  match UniqueNameCtx.find_opt st !uniqueNameCtx with
  | None ->
    let uname = Cid.fresh ["opstmt"] in
    !dprint_endline "--------------------------------";
    !dprint_endline ("[uname_of_stmt] opstatement id: " ^ Cid.to_string uname);
    !dprint_endline ("[uname_of_stmt] statement:\n" ^ Printing.stmt_to_string st);
    uniqueNameCtx := UniqueNameCtx.add st uname !uniqueNameCtx;
    uname
  | Some uname -> uname
;;

let prefix_of_stmt st pref = Cid.compound (Id.create pref) (uname_of_stmt st)
let acnname_of_stmt (st : statement) = prefix_of_stmt st "acn"
let tblname_of_stmt (st : statement) = prefix_of_stmt st "tbl"
let aluname_of_stmt (st : statement) = prefix_of_stmt st "alu"
let saluname_of_stmt (st : statement) = prefix_of_stmt st "salu"
let start_logging () = DBG.start_mlog __FILE__ outc dprint_endline<|MERGE_RESOLUTION|>--- conflicted
+++ resolved
@@ -39,13 +39,8 @@
   ; hdl_param_ids : Id.t list
   ; event_sort : event_sort
   ; event_struct : Cid.t
-<<<<<<< HEAD
-        (*   ; in_struct : Cid.t option
-  ; out_struct : Cid.t option *)
-=======
   ; event_struct_instance : Cid.t
   ; event_generated_flag : Cid.t
->>>>>>> 81305470
   }
 
 (*** context ***)
@@ -154,13 +149,10 @@
   let cid = Cid.id id in
   (ctx_find_eventrec cid).event_struct_instance
 ;;
-<<<<<<< HEAD
-=======
 
 let ctx_find_event_struct_instance_cid cid =
   (ctx_find_eventrec cid).event_struct_instance
 ;;
->>>>>>> 81305470
 
 let ctx_find_event_struct_cid cid = (ctx_find_eventrec cid).event_struct
 let ctx_find_event_iid cid = (ctx_find_eventrec cid).event_iid
