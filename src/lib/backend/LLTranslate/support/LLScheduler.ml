--- conflicted
+++ resolved
@@ -21,10 +21,7 @@
   P4tPrint.str_of_varid (TofinoStructs.full_in_struct_from_ev evid EBackground)
 ;;
 
-<<<<<<< HEAD
-=======
 (* Read the event's id from context as hex. *)
->>>>>>> 81305470
 let hex_iid evid =
   let ev_iid = sprintf "%#x" (ctx_find_eventrec (Cid.id evid)).event_iid in
   print_endline ("[hex_iid]: " ^ Id.to_string evid ^ " -- " ^ ev_iid);
