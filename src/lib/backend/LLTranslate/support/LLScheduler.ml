(* Generate Lucid scheduler objects for the Tofino. 
   Part of the source to IR layer -- generates nativeblocks 
   (native P4 blocks wrapped in IR syntax tree nodes) *)

(* TODO: 11/21 -- don't assume ethertype is IP, hold it in the footer. *)

open MiscUtils
open LLSyntax
open InterpHelpers
open LLContext
open LLOp
open LLConstants
open Format
open P4tPrint
open P4ExternSyntax
module P4S = P4ExternSyntax

exception Error of string



(* utils *)
let rec nth_pos pos x lst  = 
  match lst with
  | [] -> error "[find_first] could not find element in list."
  | hd::lst -> if (hd = x) then pos else (nth_pos (pos+1) x lst)
;; 
let first_pos = (nth_pos 0)
let last_pos x lst = 
  let from_end = CL.rev lst |> first_pos x in 
  (CL.length lst) - 1 - from_end
;;



let struct_name evid =
  P4tPrint.str_of_varid (TofinoStructs.in_struct_from_ev evid)
;;

(* header instance name *)
let instance_name evid =
  P4tPrint.str_of_varid (TofinoStructs.full_in_struct_from_ev evid EBackground)
;;

<<<<<<< HEAD
let undeclared_instance_name = P4tPrint.str_of_public_varid 
;;   
=======
(* Read the event's id from context as hex. *)
let hex_iid evid =
  let ev_iid = sprintf "%#x" (ctx_find_eventrec (Cid.id evid)).event_iid in
  print_endline ("[hex_iid]: " ^ Id.to_string evid ^ " -- " ^ ev_iid);
  ev_iid
;;

let ids_of_bg_events ds =
  let map_f dec =
    match dec.d with
    | DEvent (evid, EBackground, _, _) -> Some evid
    | _ -> None
  in
  CL.filter_map map_f ds
;;

(* simple partial syntax tree for hand-written P4 blocks. *)
type cmd = string

type acn =
  { aname : string
  ; acmds : cmd list
  ; arule : string
  }
>>>>>>> f76674ed



(** commands  (just strings of P4) **)
let etype_field = "hdr.ethernet.ether_type" ;;
let cmd_lucid_etype = sprintf "%s = %#06x;" etype_field lucid_etype ;;
let cmd_ip_etype = sprintf "%s = %#06x;" etype_field ip_etype ;;

let cmd_enable_hdr event_id =
  sprintf "%s.setValid();" (instance_name event_id)
;;
let cmd_enable_hdrs ev_ids = CL.map cmd_enable_hdr ev_ids
;;
let cmd_disable_hdr hdr_id =
  sprintf "%s.setInvalid();" (instance_name hdr_id)
;;
let cmd_disable_cid hdr_cid = 
  sprintf "%s.setInvalid();" (undeclared_instance_name hdr_cid)
;;
let cmds_disable_cids hdr_cids = 
    CL.map cmd_disable_cid hdr_cids 
;;

let cmds_disable_hdrs ev_ids = CL.map cmd_disable_hdr ev_ids
;;
let cmd_disable_other_hdrs ev_ids ev_id =
  list_remove ev_ids ev_id |> cmds_disable_hdrs
;;
let cmd_exit = "exit;"
;;
let cmd_drop = "ig_dprsr_md.drop_ctl = 0x1;"
;;
let cmd_copy_to_recirc = sprintf "ig_tm_md.mcast_grp_a = %i + md.dptMeta.eventsCount;" (lucid_mc_group - 1)
;;

(* the ingress exit table applies after the handler tables. *)
module IngressExit = struct

  (*** 
    Ingress exit table. 

    As a Lucid event handler executes, it annotates a packet 
    with metadata containing the names and arguments of 
    other events that need to be generated. 
    After the event handler finishes, the packet is effectively 
    a "multi-event" packet -- it stores data belonging to 
    multiple events that need to be executed somewhere at 
    some time in the future.
    The ingress exit table sets up the multi-event packet 
    so that: 
      1) all packets with wire events continue in the egress pipeline. 
      2) packets with non-wire events are cloned to egress the appropriate number of times. 
      3) (temporary) packets with only non-wire events have ether_type = Lucid
      4) (temporary) packets with wire events have ether_type = IP 

    Notes: (3) should be done by the egress table; 
           (4) should get ether_type from a hidden event parameter that stores 
               the ether_type of the original packet.

    Below is a quick summary of the actions that this table uses, 
    and the cases that it matches on. 
    new table: 
        actions: 
          entry_hdl_bg_continue() {
            mc_group = 1065 + eventCount;
            ethertype = LUCID;            
          }
          entry_hdl_bg_no_continue() {
            mc_group = 1065 + eventCount;
            ethertype = LUCID;            
            exit;
          }
  
          bg_hdl_recurse_continue() {
            mc_group = 1065 + eventCount;
            ethertype = LUCID;
          }
          bg_hdl_recurse_continue() {
            mc_group = 1065 + eventCount; 
            ethertype = LUCID;            
            exit;
          }
          for each bg event foo: 
            bg_hdl_foo_no_recurse_continue() {
              hdr.foo.setInvalid();
              mc_group = 1065 + eventCount;
              ethertype = LUCID;
            }
            bg_hdl_foo_no_recurse_no_continue() {
              hdr.foo.setInvalid();
              mc_group = 1065 + eventCount;
              ethertype = LUCID;
              exit; 
            }
          no_bg_continue() {
              // invalidate all event headers.
              ethertype = IP;
          }
          no_events() {
              // exit
          }
        keys: 
          eventType (hdl id), <event_generated flags>, eventCount, exitEventType

        cases: 
        (bg hdl, bg recursive event, no continue event) --> bg_hdl_recurse_continue();
              [eventType = foo; event_generated_foo = 1; event_count = *; exitEventType = 0]
              --> bg_hdl_recurse_no_continue();
        (bg hdl, bg recursive event, continue event): 
              [eventType = foo; event_generated_foo = 1; event_count = *; exitEventType = *]
              --> bg_hdl_recurse_continue();
        (bg hdl, bg non-recursive event, no continue event) 
              [eventType = foo; event_generated_foo = 0; event_count = *; exitEventType = 0]
              --> 
              bg_hdl_foo_no_recurse_no_continue();
        (bg hdl, bg non-recursive event, continue event) 
              [eventType = foo; event_generated_foo = 0; event_count = *; exitEventType = *]
              --> 
              bg_hdl_foo_no_recurse_continue();
        (bg hdl, bg non-recursive event, no continue event) --> bg_hdl_foo_no_recurse_no_continue(); // PER-EVENT FOO.
        (entry hdl, bg event, continue event) --> entry_hdl_bg_continue();
        (entry hdl, bg event, no continue event) --> entry_hdl_bg_no_continue();
        (bg hdl, no bg event, continue event) --> no_bg_continue();
        (bg hdl, no bg event, no continue event) --> no_bg_no_continue();
        (entry hdl, no bg event, continue event) --> no_bg_continue();
        (entry hdl, no bg event, no continue event) --> no_bg_no_continue();
  ***)

  let generate_lucid_exit_table 
    (current_event_cid)
    (event_count_cid)
    (exit_event_cid)
      = 
    let bg_evrecs = CL.filter 
      (fun evrec -> match evrec.event_sort with Syntax.EBackground -> true | _ -> false)
      (ctx_get_event_recs ())
    in 
    let bg_evcids = CL.map (fun f -> f.event_id) bg_evrecs in 
    let lucid_sys_hdr_cids = [footer_instance_cid; event_out_flags_instance] in 
    (* create actions. *)
    let entry_hdl_bg_continue = {
      aname="entry_hdl_bg_continue"; 
      aparams=[];
      acmds=[cmd_copy_to_recirc; cmd_lucid_etype]
    } in 
    let entry_hdl_bg_no_continue = {
      aname="entry_hdl_bg_no_continue"; 
      aparams=[];
      acmds=[cmd_copy_to_recirc; cmd_lucid_etype; cmd_exit]
    } in 
    let bg_hdl_recurse_continue = {
      aname="entry_hdl_recurse_continue"; 
      aparams=[];
      acmds=[cmd_copy_to_recirc; cmd_lucid_etype]
    } in 
    (* same as coming in from an entry handle *)
    let bg_hdl_recurse_no_continue = {
      aname="bg_hdl_recurse_no_continue"; 
      aparams=[];
      acmds=[cmd_copy_to_recirc; cmd_lucid_etype; cmd_exit]
    } in 
    let no_bg_continue = {
      aname="no_bg_continue"; 
      aparams=[];
      acmds= cmd_ip_etype::((cmds_disable_hdrs bg_evcids)@(cmds_disable_cids lucid_sys_hdr_cids));
    } in 
    (* the only time we drop a packet is when there is both no continue event and also no 
       background event. 
        NO. When there is no continue event, but a background event, we want to 
        disable _unicast_. Setting port to 0 doesn't work in the asic model because 
        that's an actual port!
     *)
    let no_events = {
      aname="no_events"; 
      aparams=[];
      acmds=[cmd_drop; cmd_exit]
    } in 
    (* per-background event generators *)
    let bg_hdl_no_recurse_no_continue event_id = 
      (* the handler for erec generated a non recursive background event and NO continue. *)
      {
        aname="bg_hdl_"^(Id.name event_id)^"_no_recurse_no_continue";
        aparams = [];
        acmds = [cmd_disable_hdr event_id; cmd_copy_to_recirc; cmd_lucid_etype; cmd_exit]
      }
    in
    let bg_hdl_no_recurse_continue event_id = 
      (* the handler for erec generated a non recursive background event and a continue. *)
      {
        aname="bg_hdl_"^(Id.name event_id)^"_no_recurse_continue";
        aparams = [];
        acmds = [cmd_disable_hdr event_id; cmd_copy_to_recirc; cmd_lucid_etype;]
      } 
    in 

    (* create rules. note: the rules are ordered! *)
    let eventType_str = str_of_public_varid current_event_cid in 
    let eventCount_str = str_of_public_varid event_count_cid in 
    let exitEvent_str = str_of_public_varid exit_event_cid in 

    let no_events_rule = {
      guard = 
        [ {field = eventType_str; value = VAny}
        ; {field = eventCount_str; value = VInt 0}
        ; {field = exitEvent_str; value = VInt 0} ];
      action = no_events; 
      action_args = [];
    } in 
    let no_bg_continue_rule = {
      guard = 
        [ {field = eventType_str; value = VAny}
        ; {field = eventCount_str; value = VInt 0}
        ; {field = exitEvent_str; value = VAny} ];
      action = no_bg_continue; 
      action_args = [];
    } in 
    (* create rules for each background event. *)
    let create_bg_event_rules erec = 
      let recurse_no_continue_rule = 
      {
      guard = 
        [ {field = eventType_str; value = VInt erec.event_iid}
        ; {field = str_of_public_varid erec.event_generated_flag; value = VInt 1}
        ; {field = eventCount_str; value = VAny}
        ; {field = exitEvent_str; value = VInt 0} ];
      action = (bg_hdl_recurse_no_continue);
      action_args = [];
      } in 
      let recurse_continue_rule = 
      {
      guard = 
        [ {field = eventType_str; value = VInt erec.event_iid}
        ; {field = str_of_public_varid erec.event_generated_flag; value = VInt 1}
        ; {field = eventCount_str; value = VAny}
        ; {field = exitEvent_str; value = VAny} ];
      action = (bg_hdl_recurse_continue);
      action_args = [];
      } in 
      let no_recurse_no_continue_rule = 
      {
      guard = 
        [ {field = eventType_str; value = VInt erec.event_iid}
        ; {field = str_of_public_varid erec.event_generated_flag; value = VInt 0}
        ; {field = eventCount_str; value = VAny}
        ; {field = exitEvent_str; value = VInt 0} ];
      action = (bg_hdl_no_recurse_no_continue erec.event_id);
      action_args = [];
      } in 
      let no_recurse_continue_rule = 
      {
      guard = 
        [ {field = eventType_str; value = VInt erec.event_iid}
        ; {field = str_of_public_varid erec.event_generated_flag; value = VInt 0}
        ; {field = eventCount_str; value = VAny}
        ; {field = exitEvent_str; value = VAny} ];
      action = (bg_hdl_no_recurse_continue erec.event_id);
      action_args = [];
      } in 

      [recurse_no_continue_rule; 
        recurse_continue_rule; 
        no_recurse_no_continue_rule; 
        no_recurse_continue_rule]
    in 
    let bg_event_rules = CL.filter_map (fun erec -> match erec.event_sort with 
      | EBackground ->  Some (create_bg_event_rules erec )
      | _ -> None
    ) (ctx_get_event_recs ()) |> CL.flatten
    in 

    (* create the entry event rules. *)
    let entry_hdl_bg_no_continue_rule = {
      guard = 
        [ {field = eventType_str; value = VAny}
        ; {field = eventCount_str; value = VAny}
        ; {field = exitEvent_str; value = VInt 0} ];
      action = entry_hdl_bg_no_continue; 
      action_args = [];
    } in     
    let entry_hdl_bg_continue_rule = {
      guard = 
        [ {field = eventType_str; value = VAny}
        ; {field = eventCount_str; value = VAny}
        ; {field = exitEvent_str; value = VAny} ];
      action = entry_hdl_bg_continue; 
      action_args = [];
    } in     

    let rules = 
      [ no_events_rule
      ; no_bg_continue_rule ]
      @ bg_event_rules @
      [ entry_hdl_bg_no_continue_rule
      ; entry_hdl_bg_continue_rule ]
    in 
    let tbl_str = "lucid_return_table" in 
    let tbl_cid = Cid.create [tbl_str] in 
    (* put everything together: assemble the table! *)
    let table = assemble_table tbl_str rules in 
    (* convert the table into a native
       object that goes at the end of ingress. *)
    nativeblock_of_tbl LIgrEnd tbl_cid table 
  ;;
end

module Egress = struct
(*   Egress deserialization table generation. 

    The egress table converts a packet that holds many events 
    into a packet that holds one event. This is necessary because 
    every packet that leaves ingress must be the same. So, to 
    generate multiple events, we have to generate multiple identical 
    packets that hold the data for _all_ generated events, and then 
    transform the multi-event packet into a single event packet here, 
    in egress. 
    The egress table matches on rid (replica id) and a bitvector 
    that has a flag for each non-wire event that the multi-event packet 
    contains. The egress table's action list has one action for each non-wire event, 
    and 1 action for wire events. 
    The rules for rid = x filter out all but the x'th 
    _generated_ event. Note that, this is not the same as the 
    x'th event, as not all events may have been generated. 
    The pattern of a rule for rid = x has exactly x elements 
    in the bit vector set to 1. The rule's action is action_list[last_ones_idx], 
    where last_ones_idx is the index of the last 1 in the bit vector. 

    There are approximately ((N^3)/6 - N/6)) rules in this table, where 
    N is the number of non-wire events. It is not exponential because 
    the table uses TCAM wildcards so that we don't need a rule for 
    every possible combination of event generations. 
 *)

  let mcid_field = Cid.create ["eg_intr_md"; "egress_rid"] ;;

  let rec zeros len = 
    match len with 
    | 0 -> []
    | 1 -> [0]
    | _ -> 0::(zeros (len - 1))
  ;;
  let rec bv_ones len = 
    match len with 
    | 0 -> []
    | 1 -> [1]
    | _ -> 1::(bv_ones (len - 1))
  ;;


  let replace l pos a  = List.mapi (fun i x -> if i = pos then a else x) l ;;
  let single_one len pos = replace (zeros len) pos 1 ;;

  let str_of_bitvec bv = CL.map string_of_int bv |> String.concat ";" ;; 
  let print_bitvecs bvs = 
    print_endline ("--- bitvec set ---");
    CL.iter (fun bv -> print_endline (str_of_bitvec bv)) bvs;
    print_endline ("--- bitvec set ---")
  ;;

<<<<<<< HEAD
  (* generate all the bitvectors of length len that have ones elements set to 1 *)
  let rec gen_bv len ones = 
    match (len = ones) with 
      | true -> [bv_ones len]
      | false -> (
        match ones with 
        | 0 -> [zeros len]
        | _ -> (
            let suffixes_with_one = gen_bv (len - 1) (ones - 1) in
            let suffixes_with_zero = gen_bv (len - 1) (ones) in
            let prepend v suffix = 
              v::suffix
            in 
            let result_with_one = CL.map (prepend 1) suffixes_with_one in 
            let result_with_zero = CL.map (prepend 0) suffixes_with_zero in 
            result_with_one@result_with_zero
          )
      ) 
=======
  (* RET: not generated, BG: generated *)
  (* note that in this case, we don't drop the packet -- it must 
     get to the multicast engine. But we _do_ exit the ingress 
     pipeline. *)
  (* There may be a bug in my logic here -- we want to make sure 
     that the original packet actually gets dropped in egress. *)
  let acn_bg bg_ev_ids ev_id =
    let acn_name = "acn_bg_" ^ struct_name ev_id in
    { aname = acn_name
    ; acmds =
        (cmd_copy_to_recirc
        :: cmd_lucid_etype
        :: cmd_disable_other_hdrs bg_ev_ids ev_id)
        @ [cmd_exit]
        (* exit must be last! *)
    ; arule = "(0x0, " ^ hex_iid ev_id ^ ") :" ^ acn_name ^ "();"
    }
>>>>>>> f76674ed
  ;;

  (* generate all the bitvectors of length len that have _up to_ ones elements set to 1 *)
  let rec gen_bv_up_to len ones = 
    match ones with 
    | 0 | 1 -> gen_bv len ones
    | _ -> (gen_bv len ones)@(gen_bv_up_to len (ones - 1))
  ;;


  (* convert a bitvector to a value vector from P4S syntax *)
  let rec bv_valv bv = 
    match bv with 
      | [] -> []
      | b::[] -> (VInt b)::[]
      | b::bv -> (VInt b)::(bv_valv bv)
  ;;
  let bvs_valvs = CL.map bv_valv ;;
  (* wildcard prefix and suffix zeros *)
  let rec wildcard_prefix_zeros valv = 
    match valv with 
      | (VInt 0)::valv -> (VAny)::(wildcard_prefix_zeros valv)
      | valv -> valv (* anything besides a 0 breaks the conversion. *)
  ;;
  let wildcard_suffix_zeros valv = 
    valv |> CL.rev |> wildcard_prefix_zeros |> CL.rev
  ;;
  let wildcard_suffix_zeros_list = CL.map wildcard_suffix_zeros;;


  (* convert a value vector and a field into a guard *)
  let combine_fields_vals fields vals = 
    CL.combine vals fields 
    |> CL.map (fun (v, f) -> {field=f; value=v;}) 
  ;;

  type egr_acns = ((action * action) * (id * action) list)
  let egress_demultiplex_actions erecs footer_cid : egr_acns = 
    (* generate the commands inside of the actions. *)
    let bg_erecs = erecs 
    |> CL.filter_map 
      (fun erec -> match erec.event_sort with 
        Syntax.EBackground -> Some (erec)
        | _ -> None)
    in 
    let event_to_flag = bg_erecs |>
      CL.map (fun erec -> (erec.event_id, erec.event_generated_flag))
    in 
    let cmds_reset_flags = event_to_flag |> (* flags are header fields. *)
      CL.map (fun (_, flg) -> cmd_set (str_of_public_varid flg) 0)
    in 
    let cmds_reset = cmds_reset_flags in 

    (* str_of_public_varid *)
    (* instance_name *)
    let cmds_invalidate_all_but_one one = 
      bg_erecs |> CL.map 
        (fun erec -> match (erec.event_id = one) with 
          | true -> (
            cmd_valid (instance_name one);
          )
          | false -> (
            cmd_invalid (instance_name erec.event_id);
          )
      )
    in 
    (* invalidate every lucid header*)
    let cmds_invalidate_all bg_erecs = 
      (cmd_invalid (undeclared_instance_name footer_cid))
      ::(cmd_invalid (undeclared_instance_name event_out_flags_instance))
      ::(
        bg_erecs 
        |> CL.map
          (fun erec -> cmd_invalid (instance_name erec.event_id))
        )
    in 

    (* serialize the wire event, disable all others. *)
    (* not a lucid packet, do nothing.*)
    let acn_nonlucid_wire = {
      aname = "acn_nonlucid_wire"; 
      aparams = [];
      acmds = []; 
    } in 
    (* the wire copy of a lucid multi-event packet. *)
    let acn_lucid_wire = {
      aname = "acn_lucid_wire"; 
      aparams = [];
      acmds = cmd_ip_etype::(cmds_invalidate_all bg_erecs);
    } in 
    (* serialize one action event, disable all others. *)
    let acn_event ev_id = ev_id, { 
        aname = "acn_bgev_"^(Id.name ev_id);
        aparams = [];
        acmds = cmds_reset@(cmds_invalidate_all_but_one ev_id);
      }
    in 
    let acn_event_map = event_to_flag |> CL.split 
      |> fst |> CL.map acn_event 
    in 
    ((acn_nonlucid_wire, acn_lucid_wire), acn_event_map)
  ;;

<<<<<<< HEAD
  (* generate all the rules for a given multicast id *)
  let mcid_rules ev_flags ev_actions mcid = 
    (* generate the bitvectors relevant to this mcid. *)
    (* each bitvector has up to mcid ones set.*)
    let bitvecs = gen_bv (CL.length ev_flags) mcid in 

    print_endline ("[mcid_rules] mcid: "^(string_of_int mcid));
    print_endline ("[mcid_rules] bitvecs");
    print_bitvecs bitvecs;

    (* craft a single rule for mcid from a bitvec. *)
    let craft_rule actions mcid bitvec = 
      let ev_flag_values = bitvec |> bv_valv |> wildcard_suffix_zeros in 
      let flag_guard = combine_fields_vals ev_flags ev_flag_values in 
      let guard = 
        {
          field = etype_field; 
          value = (VInt lucid_etype);
        }
        ::{
          field = (str_of_public_varid mcid_field); 
          value = (VInt mcid)
=======
  let make_egress_nativeblock ds =
    let bg_ev_ids = ids_of_bg_events ds in
    let acn_egr_drop_event = make_acn_egr_drop_event bg_ev_ids in
    let egr_drop_name = acn_egr_drop_event.aname in
    let egr_drop_decl = acn_str acn_egr_drop_event in
    let tbl_name = "egr_serialize_clone" in
    let print_fcn tbl_id =
      let lucid_etype_str = string_of_int lucid_etype in
      let tbl_name = str_of_private_oid tbl_id in
      [%string
        {__nativeblock___|
        $egr_drop_decl
        action egr_noop() { }
        table $tbl_name {
          key = {hdr.ethernet.ether_type : ternary; eg_intr_md.egress_rid : ternary;}
          actions = {$egr_drop_name; egr_noop;}
          const entries = {
            ($lucid_etype_str, 0) : $egr_drop_name();
            ($lucid_etype_str, _) : egr_noop();
            (_, _)      : egr_noop();  
          }
>>>>>>> f76674ed
        }
        ::flag_guard 
      in 
      let res = {
        guard = guard;
        (* the last position in the bitvector that holds a 1. *)
        action = CL.nth actions (last_pos 1 bitvec);
        action_args = [];
      } in 
      (rule_to_string res) |> print_endline;
      res
    in 
    CL.map (craft_rule ev_actions mcid) bitvecs
  ;; 

  (* generate the rules for the egress table. *)
  (* Use the bitvec generators to create a list 
     of rules for each replica ID value from 0 : len(bg_events)
     The action of a rule is the index of the last bitvector element 
     set to 1... *)
  let egress_demultiplex_table footer_cid = 
    let erecs = ctx_get_event_recs () in 
    (* get the flags *)
    let ev_flag_cids = ctx_get_event_recs () 
      |> CL.filter (fun erec -> (match erec.event_sort with | Syntax.EBackground -> true | _ -> false))
      |> CL.map (fun erec -> str_of_public_varid erec.event_generated_flag)
    in
    (* get the actions *)
    let ((acn_nonlucid_wire, acn_lucid_wire), acn_event_map) = egress_demultiplex_actions erecs footer_cid in 
    let bg_event_acns = CL.map snd acn_event_map in (* one action for each bg event *)
    let bg_ev_ids = CL.split acn_event_map |> fst in     
    CL.iter (fun aid -> print_endline (instance_name aid)) bg_ev_ids;
    (* create the rules for every mcid value that indicates a background event. *)
    let mcids = range 1 (1 + CL.length bg_ev_ids) in 
    let mcid_rule_lists = CL.map (mcid_rules ev_flag_cids bg_event_acns) mcids in 
    (* create a rule for mcid = 0, which is the wire event. *)
    (* ethernet packet, non-lucid multicast replica id --> do nothing *)
    let non_lucid_pkt_rule = {
      guard = [
        {field = etype_field; value = VInt ip_etype;};
        {field = (str_of_public_varid mcid_field); value = VInt 0;};
      ]; 
      action = acn_nonlucid_wire;
      action_args = [];
    } in 
    let lucid_wire_pkt_rule = {
      guard = [
        {field = etype_field; value = VInt lucid_etype;};
        {field = (str_of_public_varid mcid_field); value = VInt 0;};
      ]; 
      action = acn_lucid_wire;
      action_args = [];
    } in 

    let all_rules = non_lucid_pkt_rule::lucid_wire_pkt_rule::(CL.flatten mcid_rule_lists) in 

    (* create the table from rules. *)
    let tbl_str = "egr_serialize_clone" in
    let tbl_cid = Cid.create [tbl_str] in 
    let tbl = assemble_table tbl_str all_rules in 
    nativeblock_of_tbl LEgr tbl_cid tbl 
  ;;
end

let generate _ =
  let ingress_exit_tbl = IngressExit.generate_lucid_exit_table 
    current_event_field
    event_counts_field
    exit_event_field
  in 
  let egress_demultiplex_tbl = Egress.egress_demultiplex_table footer_instance_cid in 
  [ingress_exit_tbl; egress_demultiplex_tbl;]
;;<|MERGE_RESOLUTION|>--- conflicted
+++ resolved
@@ -42,36 +42,8 @@
   P4tPrint.str_of_varid (TofinoStructs.full_in_struct_from_ev evid EBackground)
 ;;
 
-<<<<<<< HEAD
 let undeclared_instance_name = P4tPrint.str_of_public_varid 
 ;;   
-=======
-(* Read the event's id from context as hex. *)
-let hex_iid evid =
-  let ev_iid = sprintf "%#x" (ctx_find_eventrec (Cid.id evid)).event_iid in
-  print_endline ("[hex_iid]: " ^ Id.to_string evid ^ " -- " ^ ev_iid);
-  ev_iid
-;;
-
-let ids_of_bg_events ds =
-  let map_f dec =
-    match dec.d with
-    | DEvent (evid, EBackground, _, _) -> Some evid
-    | _ -> None
-  in
-  CL.filter_map map_f ds
-;;
-
-(* simple partial syntax tree for hand-written P4 blocks. *)
-type cmd = string
-
-type acn =
-  { aname : string
-  ; acmds : cmd list
-  ; arule : string
-  }
->>>>>>> f76674ed
-
 
 
 (** commands  (just strings of P4) **)
@@ -429,7 +401,6 @@
     print_endline ("--- bitvec set ---")
   ;;
 
-<<<<<<< HEAD
   (* generate all the bitvectors of length len that have ones elements set to 1 *)
   let rec gen_bv len ones = 
     match (len = ones) with 
@@ -447,26 +418,7 @@
             let result_with_zero = CL.map (prepend 0) suffixes_with_zero in 
             result_with_one@result_with_zero
           )
-      ) 
-=======
-  (* RET: not generated, BG: generated *)
-  (* note that in this case, we don't drop the packet -- it must 
-     get to the multicast engine. But we _do_ exit the ingress 
-     pipeline. *)
-  (* There may be a bug in my logic here -- we want to make sure 
-     that the original packet actually gets dropped in egress. *)
-  let acn_bg bg_ev_ids ev_id =
-    let acn_name = "acn_bg_" ^ struct_name ev_id in
-    { aname = acn_name
-    ; acmds =
-        (cmd_copy_to_recirc
-        :: cmd_lucid_etype
-        :: cmd_disable_other_hdrs bg_ev_ids ev_id)
-        @ [cmd_exit]
-        (* exit must be last! *)
-    ; arule = "(0x0, " ^ hex_iid ev_id ^ ") :" ^ acn_name ^ "();"
-    }
->>>>>>> f76674ed
+      )
   ;;
 
   (* generate all the bitvectors of length len that have _up to_ ones elements set to 1 *)
@@ -570,7 +522,6 @@
     ((acn_nonlucid_wire, acn_lucid_wire), acn_event_map)
   ;;
 
-<<<<<<< HEAD
   (* generate all the rules for a given multicast id *)
   let mcid_rules ev_flags ev_actions mcid = 
     (* generate the bitvectors relevant to this mcid. *)
@@ -593,29 +544,6 @@
         ::{
           field = (str_of_public_varid mcid_field); 
           value = (VInt mcid)
-=======
-  let make_egress_nativeblock ds =
-    let bg_ev_ids = ids_of_bg_events ds in
-    let acn_egr_drop_event = make_acn_egr_drop_event bg_ev_ids in
-    let egr_drop_name = acn_egr_drop_event.aname in
-    let egr_drop_decl = acn_str acn_egr_drop_event in
-    let tbl_name = "egr_serialize_clone" in
-    let print_fcn tbl_id =
-      let lucid_etype_str = string_of_int lucid_etype in
-      let tbl_name = str_of_private_oid tbl_id in
-      [%string
-        {__nativeblock___|
-        $egr_drop_decl
-        action egr_noop() { }
-        table $tbl_name {
-          key = {hdr.ethernet.ether_type : ternary; eg_intr_md.egress_rid : ternary;}
-          actions = {$egr_drop_name; egr_noop;}
-          const entries = {
-            ($lucid_etype_str, 0) : $egr_drop_name();
-            ($lucid_etype_str, _) : egr_noop();
-            (_, _)      : egr_noop();  
-          }
->>>>>>> f76674ed
         }
         ::flag_guard 
       in 
