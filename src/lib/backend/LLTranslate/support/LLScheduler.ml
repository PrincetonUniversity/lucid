(* Generate Lucid scheduler objects for the Tofino.
   Part of the source to IR layer -- generates nativeblocks
   (native P4 blocks wrapped in IR syntax tree nodes) *)

(* TODO: 11/21 -- don't assume ethertype is IP, hold it in the footer. *)

open MiscUtils
<<<<<<< HEAD
open CoreSyntax
=======
>>>>>>> 49386b7a
open LLSyntax
open InterpHelpers
open LLContext
open LLOp
open LLConstants
open Format
open P4tPrint
open P4ExternSyntax
module P4S = P4ExternSyntax

exception Error of string

(* utils *)
let rec nth_pos pos x lst =
  match lst with
  | [] -> error "[find_first] could not find element in list."
  | hd :: lst -> if hd = x then pos else nth_pos (pos + 1) x lst
;;

let first_pos = nth_pos 0

let last_pos x lst =
  let from_end = CL.rev lst |> first_pos x in
  CL.length lst - 1 - from_end
;;

let struct_name evid =
  P4tPrint.str_of_varid (TofinoStructs.in_struct_from_ev evid)
;;

<<<<<<< HEAD
let ids_of_bg_events ds =
  let map_f dec =
    match dec.d with
    | DEvent (evid, EBackground, _) -> Some evid
    | _ -> None
  in
  CL.filter_map map_f ds
=======
(* header instance name *)
let instance_name evid =
  P4tPrint.str_of_varid (TofinoStructs.full_in_struct_from_ev evid EBackground)
>>>>>>> 49386b7a
;;

let undeclared_instance_name = P4tPrint.str_of_public_varid

(** commands  (just strings of P4) **)
let etype_field = "hdr.ethernet.ether_type"

let cmd_lucid_etype = sprintf "%s = %#06x;" etype_field lucid_etype
let cmd_ip_etype = sprintf "%s = %#06x;" etype_field ip_etype
let cmd_enable_hdr event_id = sprintf "%s.setValid();" (instance_name event_id)
let cmd_enable_hdrs ev_ids = CL.map cmd_enable_hdr ev_ids
let cmd_disable_hdr hdr_id = sprintf "%s.setInvalid();" (instance_name hdr_id)

let cmd_disable_cid hdr_cid =
  sprintf "%s.setInvalid();" (undeclared_instance_name hdr_cid)
;;

let cmds_disable_cids hdr_cids = CL.map cmd_disable_cid hdr_cids
let cmds_disable_hdrs ev_ids = CL.map cmd_disable_hdr ev_ids

let cmd_disable_other_hdrs ev_ids ev_id =
  list_remove ev_ids ev_id |> cmds_disable_hdrs
;;

let cmd_exit = "exit;"
let cmd_drop = "ig_dprsr_md.drop_ctl = 0x1;"

let cmd_copy_to_recirc =
  sprintf
    "ig_tm_md.mcast_grp_a = %i + md.dptMeta.eventsCount;"
    (lucid_mc_group - 1)
;;

(* the ingress exit table applies after the handler tables. *)
module IngressExit = struct
  (*** 
    Ingress exit table. 

    As a Lucid event handler executes, it annotates a packet 
    with metadata containing the names and arguments of 
    other events that need to be generated. 
    After the event handler finishes, the packet is effectively 
    a "multi-event" packet -- it stores data belonging to 
    multiple events that need to be executed somewhere at 
    some time in the future.
    The ingress exit table sets up the multi-event packet 
    so that: 
      1) all packets with wire events continue in the egress pipeline. 
      2) packets with non-wire events are cloned to egress the appropriate number of times. 
      3) (temporary) packets with only non-wire events have ether_type = Lucid
      4) (temporary) packets with wire events have ether_type = IP 

    Notes: (3) should be done by the egress table; 
           (4) should get ether_type from a hidden event parameter that stores 
               the ether_type of the original packet.

    Below is a quick summary of the actions that this table uses, 
    and the cases that it matches on. 
    new table: 
        actions: 
          entry_hdl_bg_continue() {
            mc_group = 1065 + eventCount;
            ethertype = LUCID;            
          }
          entry_hdl_bg_no_continue() {
            mc_group = 1065 + eventCount;
            ethertype = LUCID;            
            exit;
          }
  
          bg_hdl_recurse_continue() {
            mc_group = 1065 + eventCount;
            ethertype = LUCID;
          }
          bg_hdl_recurse_continue() {
            mc_group = 1065 + eventCount; 
            ethertype = LUCID;            
            exit;
          }
          for each bg event foo: 
            bg_hdl_foo_no_recurse_continue() {
              hdr.foo.setInvalid();
              mc_group = 1065 + eventCount;
              ethertype = LUCID;
            }
            bg_hdl_foo_no_recurse_no_continue() {
              hdr.foo.setInvalid();
              mc_group = 1065 + eventCount;
              ethertype = LUCID;
              exit; 
            }
          no_bg_continue() {
              // invalidate all event headers.
              ethertype = IP;
          }
          no_events() {
              // exit
          }
        keys: 
          eventType (hdl id), <event_generated flags>, eventCount, exitEventType

        cases: 
        (bg hdl, bg recursive event, no continue event) --> bg_hdl_recurse_continue();
              [eventType = foo; event_generated_foo = 1; event_count = *; exitEventType = 0]
              --> bg_hdl_recurse_no_continue();
        (bg hdl, bg recursive event, continue event): 
              [eventType = foo; event_generated_foo = 1; event_count = *; exitEventType = *]
              --> bg_hdl_recurse_continue();
        (bg hdl, bg non-recursive event, no continue event) 
              [eventType = foo; event_generated_foo = 0; event_count = *; exitEventType = 0]
              --> 
              bg_hdl_foo_no_recurse_no_continue();
        (bg hdl, bg non-recursive event, continue event) 
              [eventType = foo; event_generated_foo = 0; event_count = *; exitEventType = *]
              --> 
              bg_hdl_foo_no_recurse_continue();
        (bg hdl, bg non-recursive event, no continue event) --> bg_hdl_foo_no_recurse_no_continue(); // PER-EVENT FOO.
        (entry hdl, bg event, continue event) --> entry_hdl_bg_continue();
        (entry hdl, bg event, no continue event) --> entry_hdl_bg_no_continue();
        (bg hdl, no bg event, continue event) --> no_bg_continue();
        (bg hdl, no bg event, no continue event) --> no_bg_no_continue();
        (entry hdl, no bg event, continue event) --> no_bg_continue();
        (entry hdl, no bg event, no continue event) --> no_bg_no_continue();
  ***)

  let generate_lucid_exit_table current_event_cid event_count_cid exit_event_cid
    =
    let bg_evrecs =
      CL.filter
        (fun evrec ->
          match evrec.event_sort with
          | Syntax.EBackground -> true
          | _ -> false)
        (ctx_get_event_recs ())
    in
    let bg_evcids = CL.map (fun f -> f.event_id) bg_evrecs in
    let lucid_sys_hdr_cids = [footer_instance_cid; event_out_flags_instance] in
    (* create actions. *)
    let entry_hdl_bg_continue =
      { aname = "entry_hdl_bg_continue"
      ; aparams = []
      ; acmds = [cmd_copy_to_recirc; cmd_lucid_etype]
      }
    in
    let entry_hdl_bg_no_continue =
      { aname = "entry_hdl_bg_no_continue"
      ; aparams = []
      ; acmds = [cmd_copy_to_recirc; cmd_lucid_etype; cmd_exit]
      }
    in
    let bg_hdl_recurse_continue =
      { aname = "entry_hdl_recurse_continue"
      ; aparams = []
      ; acmds = [cmd_copy_to_recirc; cmd_lucid_etype]
      }
    in
    (* same as coming in from an entry handle *)
    let bg_hdl_recurse_no_continue =
      { aname = "bg_hdl_recurse_no_continue"
      ; aparams = []
      ; acmds = [cmd_copy_to_recirc; cmd_lucid_etype; cmd_exit]
      }
    in
    let no_bg_continue =
      { aname = "no_bg_continue"
      ; aparams = []
      ; acmds =
          cmd_ip_etype
          :: (cmds_disable_hdrs bg_evcids @ cmds_disable_cids lucid_sys_hdr_cids)
      }
    in
    (* the only time we drop a packet is when there is both no continue event and also no 
       background event. 
        NO. When there is no continue event, but a background event, we want to 
        disable _unicast_. Setting port to 0 doesn't work in the asic model because 
        that's an actual port!
     *)
    let no_events =
      { aname = "no_events"; aparams = []; acmds = [cmd_drop; cmd_exit] }
    in
    (* per-background event generators *)
    let bg_hdl_no_recurse_no_continue event_id =
      (* the handler for erec generated a non recursive background event and NO continue. *)
      { aname = "bg_hdl_" ^ Id.name event_id ^ "_no_recurse_no_continue"
      ; aparams = []
      ; acmds =
          [ cmd_disable_hdr event_id
          ; cmd_copy_to_recirc
          ; cmd_lucid_etype
          ; cmd_exit ]
      }
    in
    let bg_hdl_no_recurse_continue event_id =
      (* the handler for erec generated a non recursive background event and a continue. *)
      { aname = "bg_hdl_" ^ Id.name event_id ^ "_no_recurse_continue"
      ; aparams = []
      ; acmds = [cmd_disable_hdr event_id; cmd_copy_to_recirc; cmd_lucid_etype]
      }
    in
    (* create rules. note: the rules are ordered! *)
    let eventType_str = str_of_public_varid current_event_cid in
    let eventCount_str = str_of_public_varid event_count_cid in
    let exitEvent_str = str_of_public_varid exit_event_cid in
    let no_events_rule =
      { guard =
          [ { field = eventType_str; value = VAny }
          ; { field = eventCount_str; value = VInt 0 }
          ; { field = exitEvent_str; value = VInt 0 } ]
      ; action = no_events
      ; action_args = []
      }
    in
    let no_bg_continue_rule =
      { guard =
          [ { field = eventType_str; value = VAny }
          ; { field = eventCount_str; value = VInt 0 }
          ; { field = exitEvent_str; value = VAny } ]
      ; action = no_bg_continue
      ; action_args = []
      }
    in
    (* create rules for each background event. *)
    let create_bg_event_rules erec =
      let recurse_no_continue_rule =
        { guard =
            [ { field = eventType_str; value = VInt erec.event_iid }
            ; { field = str_of_public_varid erec.event_generated_flag
              ; value = VInt 1
              }
            ; { field = eventCount_str; value = VAny }
            ; { field = exitEvent_str; value = VInt 0 } ]
        ; action = bg_hdl_recurse_no_continue
        ; action_args = []
        }
      in
      let recurse_continue_rule =
        { guard =
            [ { field = eventType_str; value = VInt erec.event_iid }
            ; { field = str_of_public_varid erec.event_generated_flag
              ; value = VInt 1
              }
            ; { field = eventCount_str; value = VAny }
            ; { field = exitEvent_str; value = VAny } ]
        ; action = bg_hdl_recurse_continue
        ; action_args = []
        }
      in
      let no_recurse_no_continue_rule =
        { guard =
            [ { field = eventType_str; value = VInt erec.event_iid }
            ; { field = str_of_public_varid erec.event_generated_flag
              ; value = VInt 0
              }
            ; { field = eventCount_str; value = VAny }
            ; { field = exitEvent_str; value = VInt 0 } ]
        ; action = bg_hdl_no_recurse_no_continue erec.event_id
        ; action_args = []
        }
      in
      let no_recurse_continue_rule =
        { guard =
            [ { field = eventType_str; value = VInt erec.event_iid }
            ; { field = str_of_public_varid erec.event_generated_flag
              ; value = VInt 0
              }
            ; { field = eventCount_str; value = VAny }
            ; { field = exitEvent_str; value = VAny } ]
        ; action = bg_hdl_no_recurse_continue erec.event_id
        ; action_args = []
        }
      in
      [ recurse_no_continue_rule
      ; recurse_continue_rule
      ; no_recurse_no_continue_rule
      ; no_recurse_continue_rule ]
    in
    let bg_event_rules =
      CL.filter_map
        (fun erec ->
          match erec.event_sort with
          | EBackground -> Some (create_bg_event_rules erec)
          | _ -> None)
        (ctx_get_event_recs ())
      |> CL.flatten
    in
    (* create the entry event rules. *)
    let entry_hdl_bg_no_continue_rule =
      { guard =
          [ { field = eventType_str; value = VAny }
          ; { field = eventCount_str; value = VAny }
          ; { field = exitEvent_str; value = VInt 0 } ]
      ; action = entry_hdl_bg_no_continue
      ; action_args = []
      }
    in
    let entry_hdl_bg_continue_rule =
      { guard =
          [ { field = eventType_str; value = VAny }
          ; { field = eventCount_str; value = VAny }
          ; { field = exitEvent_str; value = VAny } ]
      ; action = entry_hdl_bg_continue
      ; action_args = []
      }
    in
    let rules =
      [no_events_rule; no_bg_continue_rule]
      @ bg_event_rules
      @ [entry_hdl_bg_no_continue_rule; entry_hdl_bg_continue_rule]
    in
    let tbl_str = "lucid_return_table" in
    let tbl_cid = Cid.create [tbl_str] in
    (* put everything together: assemble the table! *)
    let table = assemble_table tbl_str rules in
    (* convert the table into a native
       object that goes at the end of ingress. *)
    nativeblock_of_tbl LIgrEnd tbl_cid table
  ;;
end

module Egress = struct
  (*   Egress deserialization table generation. 

    The egress table converts a packet that holds many events 
    into a packet that holds one event. This is necessary because 
    every packet that leaves ingress must be the same. So, to 
    generate multiple events, we have to generate multiple identical 
    packets that hold the data for _all_ generated events, and then 
    transform the multi-event packet into a single event packet here, 
    in egress. 
    The egress table matches on rid (replica id) and a bitvector 
    that has a flag for each non-wire event that the multi-event packet 
    contains. The egress table's action list has one action for each non-wire event, 
    and 1 action for wire events. 
    The rules for rid = x filter out all but the x'th 
    _generated_ event. Note that, this is not the same as the 
    x'th event, as not all events may have been generated. 
    The pattern of a rule for rid = x has exactly x elements 
    in the bit vector set to 1. The rule's action is action_list[last_ones_idx], 
    where last_ones_idx is the index of the last 1 in the bit vector. 

    There are approximately ((N^3)/6 - N/6)) rules in this table, where 
    N is the number of non-wire events. It is not exponential because 
    the table uses TCAM wildcards so that we don't need a rule for 
    every possible combination of event generations. 
 *)

  let mcid_field = Cid.create ["eg_intr_md"; "egress_rid"]

  let rec zeros len =
    match len with
    | 0 -> []
    | 1 -> [0]
    | _ -> 0 :: zeros (len - 1)
  ;;

  let rec bv_ones len =
    match len with
    | 0 -> []
    | 1 -> [1]
    | _ -> 1 :: bv_ones (len - 1)
  ;;

  let replace l pos a = List.mapi (fun i x -> if i = pos then a else x) l
  let single_one len pos = replace (zeros len) pos 1
  let str_of_bitvec bv = CL.map string_of_int bv |> String.concat ";"

  let print_bitvecs bvs =
    print_endline "--- bitvec set ---";
    CL.iter (fun bv -> print_endline (str_of_bitvec bv)) bvs;
    print_endline "--- bitvec set ---"
  ;;

  (* generate all the bitvectors of length len that have ones elements set to 1 *)
  let rec gen_bv len ones =
    match len = ones with
    | true -> [bv_ones len]
    | false ->
      (match ones with
      | 0 -> [zeros len]
      | _ ->
        let suffixes_with_one = gen_bv (len - 1) (ones - 1) in
        let suffixes_with_zero = gen_bv (len - 1) ones in
        let prepend v suffix = v :: suffix in
        let result_with_one = CL.map (prepend 1) suffixes_with_one in
        let result_with_zero = CL.map (prepend 0) suffixes_with_zero in
        result_with_one @ result_with_zero)
  ;;

<<<<<<< HEAD
  (* RET: generated, BG: not generated *)
  (* return (ONLY an exit event was generated) *)
  (* we set the ethertype to IP because the packet
     might be an event packet at this point *)
  let acn_return bg_ev_ids =
    { aname = "acn_return"
    ; acmds = cmd_ip_etype :: cmds_disable_hdrs bg_ev_ids
    ; arule = "(_, 0x0) : acn_return();"
    }
  ;;

  (* RET: not generated, BG: generated *)
  (* note that in this case, we don't drop the packet -- it must
     get to the multicast engine. But we _do_ exit the ingress
     pipeline. *)
  (* There may be a bug in my logic here -- we want to make sure
     that the original packet actually gets dropped in egress. *)
  let acn_bg bg_ev_ids ev_id =
    let acn_name = "acn_bg_" ^ struct_name ev_id in
    { aname = acn_name
    ; acmds =
        (cmd_copy_to_recirc
        :: cmd_lucid_etype
        :: cmd_disable_other_hdrs bg_ev_ids ev_id)
        @ [cmd_exit]
        (* exit must be last! *)
    ; arule = "(0x0, " ^ hex_iid ev_id ^ ") :" ^ acn_name ^ "();"
    }
=======
  (* generate all the bitvectors of length len that have _up to_ ones elements set to 1 *)
  let rec gen_bv_up_to len ones =
    match ones with
    | 0 | 1 -> gen_bv len ones
    | _ -> gen_bv len ones @ gen_bv_up_to len (ones - 1)
  ;;

  (* convert a bitvector to a value vector from P4S syntax *)
  let rec bv_valv bv =
    match bv with
    | [] -> []
    | [b] -> [VInt b]
    | b :: bv -> VInt b :: bv_valv bv
>>>>>>> 49386b7a
  ;;

  let bvs_valvs = CL.map bv_valv

  (* wildcard prefix and suffix zeros *)
  let rec wildcard_prefix_zeros valv =
    match valv with
    | VInt 0 :: valv -> VAny :: wildcard_prefix_zeros valv
    | valv -> valv
  ;;

  (* anything besides a 0 breaks the conversion. *)

  let wildcard_suffix_zeros valv =
    valv |> CL.rev |> wildcard_prefix_zeros |> CL.rev
  ;;

  let wildcard_suffix_zeros_list = CL.map wildcard_suffix_zeros

  (* convert a value vector and a field into a guard *)
  let combine_fields_vals fields vals =
    CL.combine vals fields |> CL.map (fun (v, f) -> { field = f; value = v })
  ;;

  type egr_acns = (action * action) * (id * action) list

  let egress_demultiplex_actions erecs footer_cid : egr_acns =
    (* generate the commands inside of the actions. *)
    let bg_erecs =
      erecs
      |> CL.filter_map (fun erec ->
             match erec.event_sort with
             | Syntax.EBackground -> Some erec
             | _ -> None)
    in
    let event_to_flag =
      bg_erecs |> CL.map (fun erec -> erec.event_id, erec.event_generated_flag)
    in
    let cmds_reset_flags =
      event_to_flag
      |> (* flags are header fields. *)
      CL.map (fun (_, flg) -> cmd_set (str_of_public_varid flg) 0)
    in
    let cmds_reset = cmds_reset_flags in
    (* str_of_public_varid *)
    (* instance_name *)
    let cmds_invalidate_all_but_one one =
      bg_erecs
      |> CL.map (fun erec ->
             match erec.event_id = one with
             | true -> cmd_valid (instance_name one)
             | false -> cmd_invalid (instance_name erec.event_id))
    in
    (* invalidate every lucid header*)
    let cmds_invalidate_all bg_erecs =
      cmd_invalid (undeclared_instance_name footer_cid)
      :: cmd_invalid (undeclared_instance_name event_out_flags_instance)
      :: (bg_erecs
         |> CL.map (fun erec -> cmd_invalid (instance_name erec.event_id)))
    in
    (* serialize the wire event, disable all others. *)
    (* not a lucid packet, do nothing.*)
    let acn_nonlucid_wire =
      { aname = "acn_nonlucid_wire"; aparams = []; acmds = [] }
    in
    (* the wire copy of a lucid multi-event packet. *)
    let acn_lucid_wire =
      { aname = "acn_lucid_wire"
      ; aparams = []
      ; acmds = cmd_ip_etype :: cmds_invalidate_all bg_erecs
      }
    in
    (* serialize one action event, disable all others. *)
    let acn_event ev_id =
      ( ev_id
      , { aname = "acn_bgev_" ^ Id.name ev_id
        ; aparams = []
        ; acmds = cmds_reset @ cmds_invalidate_all_but_one ev_id
        } )
    in
    let acn_event_map = event_to_flag |> CL.split |> fst |> CL.map acn_event in
    (acn_nonlucid_wire, acn_lucid_wire), acn_event_map
  ;;

  (* generate all the rules for a given multicast id *)
  let mcid_rules ev_flags ev_actions mcid =
    (* generate the bitvectors relevant to this mcid. *)
    (* each bitvector has up to mcid ones set.*)
    let bitvecs = gen_bv (CL.length ev_flags) mcid in
    print_endline ("[mcid_rules] mcid: " ^ string_of_int mcid);
    print_endline "[mcid_rules] bitvecs";
    print_bitvecs bitvecs;
    (* craft a single rule for mcid from a bitvec. *)
    let craft_rule actions mcid bitvec =
      let ev_flag_values = bitvec |> bv_valv |> wildcard_suffix_zeros in
      let flag_guard = combine_fields_vals ev_flags ev_flag_values in
      let guard =
        { field = etype_field; value = VInt lucid_etype }
        :: { field = str_of_public_varid mcid_field; value = VInt mcid }
        :: flag_guard
      in
      let res =
        { guard
        ; (* the last position in the bitvector that holds a 1. *)
          action = CL.nth actions (last_pos 1 bitvec)
        ; action_args = []
        }
      in
      rule_to_string res |> print_endline;
      res
    in
    CL.map (craft_rule ev_actions mcid) bitvecs
  ;;

<<<<<<< HEAD
  let make_egress_nativeblock ds =
    let bg_ev_ids = ids_of_bg_events ds in
    let acn_egr_drop_event = make_acn_egr_drop_event bg_ev_ids in
    let egr_drop_name = acn_egr_drop_event.aname in
    let egr_drop_decl = acn_str acn_egr_drop_event in
    let tbl_name = "egr_serialize_clone" in
    let print_fcn tbl_id =
      let lucid_etype_str = string_of_int lucid_etype in
      let tbl_name = str_of_private_oid tbl_id in
      [%string
        {__nativeblock___|
        $egr_drop_decl
        action egr_noop() { }
        table $tbl_name {
          key = {hdr.ethernet.ether_type : ternary; eg_intr_md.egress_rid : ternary;}
          actions = {$egr_drop_name; egr_noop;}
          const entries = {
            ($lucid_etype_str, 0) : $egr_drop_name();
            ($lucid_etype_str, _) : egr_noop();
            (_, _)      : egr_noop();
          }
        }
        |__nativeblock___}]
    in
    (* can't use the constructors for the ingress emit block because they require
    a 1:1 mapping from action names to rules. Might want to make that more general. *)
    new_native_block (Cid.create [tbl_name]) LEgr print_fcn
=======
  (* generate the rules for the egress table. *)
  (* Use the bitvec generators to create a list 
     of rules for each replica ID value from 0 : len(bg_events)
     The action of a rule is the index of the last bitvector element 
     set to 1... *)
  let egress_demultiplex_table footer_cid =
    let erecs = ctx_get_event_recs () in
    (* get the flags *)
    let ev_flag_cids =
      ctx_get_event_recs ()
      |> CL.filter (fun erec ->
             match erec.event_sort with
             | Syntax.EBackground -> true
             | _ -> false)
      |> CL.map (fun erec -> str_of_public_varid erec.event_generated_flag)
    in
    (* get the actions *)
    let (acn_nonlucid_wire, acn_lucid_wire), acn_event_map =
      egress_demultiplex_actions erecs footer_cid
    in
    let bg_event_acns = CL.map snd acn_event_map in
    (* one action for each bg event *)
    let bg_ev_ids = CL.split acn_event_map |> fst in
    CL.iter (fun aid -> print_endline (instance_name aid)) bg_ev_ids;
    (* create the rules for every mcid value that indicates a background event. *)
    let mcids = range 1 (1 + CL.length bg_ev_ids) in
    let mcid_rule_lists =
      CL.map (mcid_rules ev_flag_cids bg_event_acns) mcids
    in
    (* create a rule for mcid = 0, which is the wire event. *)
    (* ethernet packet, non-lucid multicast replica id --> do nothing *)
    let non_lucid_pkt_rule =
      { guard =
          [ { field = etype_field; value = VInt ip_etype }
          ; { field = str_of_public_varid mcid_field; value = VInt 0 } ]
      ; action = acn_nonlucid_wire
      ; action_args = []
      }
    in
    let lucid_wire_pkt_rule =
      { guard =
          [ { field = etype_field; value = VInt lucid_etype }
          ; { field = str_of_public_varid mcid_field; value = VInt 0 } ]
      ; action = acn_lucid_wire
      ; action_args = []
      }
    in
    let all_rules =
      non_lucid_pkt_rule :: lucid_wire_pkt_rule :: CL.flatten mcid_rule_lists
    in
    (* create the table from rules. *)
    let tbl_str = "egr_serialize_clone" in
    let tbl_cid = Cid.create [tbl_str] in
    let tbl = assemble_table tbl_str all_rules in
    nativeblock_of_tbl LEgr tbl_cid tbl
>>>>>>> 49386b7a
  ;;
end

let generate _ =
  let ingress_exit_tbl =
    IngressExit.generate_lucid_exit_table
      current_event_field
      event_counts_field
      exit_event_field
  in
  let egress_demultiplex_tbl =
    Egress.egress_demultiplex_table footer_instance_cid
  in
  [ingress_exit_tbl; egress_demultiplex_tbl]
;;<|MERGE_RESOLUTION|>--- conflicted
+++ resolved
@@ -5,10 +5,7 @@
 (* TODO: 11/21 -- don't assume ethertype is IP, hold it in the footer. *)
 
 open MiscUtils
-<<<<<<< HEAD
 open CoreSyntax
-=======
->>>>>>> 49386b7a
 open LLSyntax
 open InterpHelpers
 open LLContext
@@ -39,19 +36,9 @@
   P4tPrint.str_of_varid (TofinoStructs.in_struct_from_ev evid)
 ;;
 
-<<<<<<< HEAD
-let ids_of_bg_events ds =
-  let map_f dec =
-    match dec.d with
-    | DEvent (evid, EBackground, _) -> Some evid
-    | _ -> None
-  in
-  CL.filter_map map_f ds
-=======
 (* header instance name *)
 let instance_name evid =
   P4tPrint.str_of_varid (TofinoStructs.full_in_struct_from_ev evid EBackground)
->>>>>>> 49386b7a
 ;;
 
 let undeclared_instance_name = P4tPrint.str_of_public_varid
@@ -87,51 +74,51 @@
 
 (* the ingress exit table applies after the handler tables. *)
 module IngressExit = struct
-  (*** 
-    Ingress exit table. 
-
-    As a Lucid event handler executes, it annotates a packet 
-    with metadata containing the names and arguments of 
-    other events that need to be generated. 
-    After the event handler finishes, the packet is effectively 
-    a "multi-event" packet -- it stores data belonging to 
-    multiple events that need to be executed somewhere at 
+  (***
+    Ingress exit table.
+
+    As a Lucid event handler executes, it annotates a packet
+    with metadata containing the names and arguments of
+    other events that need to be generated.
+    After the event handler finishes, the packet is effectively
+    a "multi-event" packet -- it stores data belonging to
+    multiple events that need to be executed somewhere at
     some time in the future.
-    The ingress exit table sets up the multi-event packet 
-    so that: 
-      1) all packets with wire events continue in the egress pipeline. 
-      2) packets with non-wire events are cloned to egress the appropriate number of times. 
+    The ingress exit table sets up the multi-event packet
+    so that:
+      1) all packets with wire events continue in the egress pipeline.
+      2) packets with non-wire events are cloned to egress the appropriate number of times.
       3) (temporary) packets with only non-wire events have ether_type = Lucid
-      4) (temporary) packets with wire events have ether_type = IP 
-
-    Notes: (3) should be done by the egress table; 
-           (4) should get ether_type from a hidden event parameter that stores 
+      4) (temporary) packets with wire events have ether_type = IP
+
+    Notes: (3) should be done by the egress table;
+           (4) should get ether_type from a hidden event parameter that stores
                the ether_type of the original packet.
 
-    Below is a quick summary of the actions that this table uses, 
-    and the cases that it matches on. 
-    new table: 
-        actions: 
+    Below is a quick summary of the actions that this table uses,
+    and the cases that it matches on.
+    new table:
+        actions:
           entry_hdl_bg_continue() {
             mc_group = 1065 + eventCount;
-            ethertype = LUCID;            
+            ethertype = LUCID;
           }
           entry_hdl_bg_no_continue() {
             mc_group = 1065 + eventCount;
-            ethertype = LUCID;            
+            ethertype = LUCID;
             exit;
           }
-  
+
           bg_hdl_recurse_continue() {
             mc_group = 1065 + eventCount;
             ethertype = LUCID;
           }
           bg_hdl_recurse_continue() {
-            mc_group = 1065 + eventCount; 
-            ethertype = LUCID;            
+            mc_group = 1065 + eventCount;
+            ethertype = LUCID;
             exit;
           }
-          for each bg event foo: 
+          for each bg event foo:
             bg_hdl_foo_no_recurse_continue() {
               hdr.foo.setInvalid();
               mc_group = 1065 + eventCount;
@@ -141,7 +128,7 @@
               hdr.foo.setInvalid();
               mc_group = 1065 + eventCount;
               ethertype = LUCID;
-              exit; 
+              exit;
             }
           no_bg_continue() {
               // invalidate all event headers.
@@ -150,23 +137,23 @@
           no_events() {
               // exit
           }
-        keys: 
+        keys:
           eventType (hdl id), <event_generated flags>, eventCount, exitEventType
 
-        cases: 
+        cases:
         (bg hdl, bg recursive event, no continue event) --> bg_hdl_recurse_continue();
               [eventType = foo; event_generated_foo = 1; event_count = *; exitEventType = 0]
               --> bg_hdl_recurse_no_continue();
-        (bg hdl, bg recursive event, continue event): 
+        (bg hdl, bg recursive event, continue event):
               [eventType = foo; event_generated_foo = 1; event_count = *; exitEventType = *]
               --> bg_hdl_recurse_continue();
-        (bg hdl, bg non-recursive event, no continue event) 
+        (bg hdl, bg non-recursive event, no continue event)
               [eventType = foo; event_generated_foo = 0; event_count = *; exitEventType = 0]
-              --> 
+              -->
               bg_hdl_foo_no_recurse_no_continue();
-        (bg hdl, bg non-recursive event, continue event) 
+        (bg hdl, bg non-recursive event, continue event)
               [eventType = foo; event_generated_foo = 0; event_count = *; exitEventType = *]
-              --> 
+              -->
               bg_hdl_foo_no_recurse_continue();
         (bg hdl, bg non-recursive event, no continue event) --> bg_hdl_foo_no_recurse_no_continue(); // PER-EVENT FOO.
         (entry hdl, bg event, continue event) --> entry_hdl_bg_continue();
@@ -223,10 +210,10 @@
           :: (cmds_disable_hdrs bg_evcids @ cmds_disable_cids lucid_sys_hdr_cids)
       }
     in
-    (* the only time we drop a packet is when there is both no continue event and also no 
-       background event. 
-        NO. When there is no continue event, but a background event, we want to 
-        disable _unicast_. Setting port to 0 doesn't work in the asic model because 
+    (* the only time we drop a packet is when there is both no continue event and also no
+       background event.
+        NO. When there is no continue event, but a background event, we want to
+        disable _unicast_. Setting port to 0 doesn't work in the asic model because
         that's an actual port!
      *)
     let no_events =
@@ -372,30 +359,30 @@
 end
 
 module Egress = struct
-  (*   Egress deserialization table generation. 
-
-    The egress table converts a packet that holds many events 
-    into a packet that holds one event. This is necessary because 
-    every packet that leaves ingress must be the same. So, to 
-    generate multiple events, we have to generate multiple identical 
-    packets that hold the data for _all_ generated events, and then 
-    transform the multi-event packet into a single event packet here, 
-    in egress. 
-    The egress table matches on rid (replica id) and a bitvector 
-    that has a flag for each non-wire event that the multi-event packet 
-    contains. The egress table's action list has one action for each non-wire event, 
-    and 1 action for wire events. 
-    The rules for rid = x filter out all but the x'th 
-    _generated_ event. Note that, this is not the same as the 
-    x'th event, as not all events may have been generated. 
-    The pattern of a rule for rid = x has exactly x elements 
-    in the bit vector set to 1. The rule's action is action_list[last_ones_idx], 
-    where last_ones_idx is the index of the last 1 in the bit vector. 
-
-    There are approximately ((N^3)/6 - N/6)) rules in this table, where 
-    N is the number of non-wire events. It is not exponential because 
-    the table uses TCAM wildcards so that we don't need a rule for 
-    every possible combination of event generations. 
+  (*   Egress deserialization table generation.
+
+    The egress table converts a packet that holds many events
+    into a packet that holds one event. This is necessary because
+    every packet that leaves ingress must be the same. So, to
+    generate multiple events, we have to generate multiple identical
+    packets that hold the data for _all_ generated events, and then
+    transform the multi-event packet into a single event packet here,
+    in egress.
+    The egress table matches on rid (replica id) and a bitvector
+    that has a flag for each non-wire event that the multi-event packet
+    contains. The egress table's action list has one action for each non-wire event,
+    and 1 action for wire events.
+    The rules for rid = x filter out all but the x'th
+    _generated_ event. Note that, this is not the same as the
+    x'th event, as not all events may have been generated.
+    The pattern of a rule for rid = x has exactly x elements
+    in the bit vector set to 1. The rule's action is action_list[last_ones_idx],
+    where last_ones_idx is the index of the last 1 in the bit vector.
+
+    There are approximately ((N^3)/6 - N/6)) rules in this table, where
+    N is the number of non-wire events. It is not exponential because
+    the table uses TCAM wildcards so that we don't need a rule for
+    every possible combination of event generations.
  *)
 
   let mcid_field = Cid.create ["eg_intr_md"; "egress_rid"]
@@ -440,36 +427,6 @@
         result_with_one @ result_with_zero)
   ;;
 
-<<<<<<< HEAD
-  (* RET: generated, BG: not generated *)
-  (* return (ONLY an exit event was generated) *)
-  (* we set the ethertype to IP because the packet
-     might be an event packet at this point *)
-  let acn_return bg_ev_ids =
-    { aname = "acn_return"
-    ; acmds = cmd_ip_etype :: cmds_disable_hdrs bg_ev_ids
-    ; arule = "(_, 0x0) : acn_return();"
-    }
-  ;;
-
-  (* RET: not generated, BG: generated *)
-  (* note that in this case, we don't drop the packet -- it must
-     get to the multicast engine. But we _do_ exit the ingress
-     pipeline. *)
-  (* There may be a bug in my logic here -- we want to make sure
-     that the original packet actually gets dropped in egress. *)
-  let acn_bg bg_ev_ids ev_id =
-    let acn_name = "acn_bg_" ^ struct_name ev_id in
-    { aname = acn_name
-    ; acmds =
-        (cmd_copy_to_recirc
-        :: cmd_lucid_etype
-        :: cmd_disable_other_hdrs bg_ev_ids ev_id)
-        @ [cmd_exit]
-        (* exit must be last! *)
-    ; arule = "(0x0, " ^ hex_iid ev_id ^ ") :" ^ acn_name ^ "();"
-    }
-=======
   (* generate all the bitvectors of length len that have _up to_ ones elements set to 1 *)
   let rec gen_bv_up_to len ones =
     match ones with
@@ -481,9 +438,8 @@
   let rec bv_valv bv =
     match bv with
     | [] -> []
-    | [b] -> [VInt b]
+    | [b] -> [P4S.VInt b]
     | b :: bv -> VInt b :: bv_valv bv
->>>>>>> 49386b7a
   ;;
 
   let bvs_valvs = CL.map bv_valv
@@ -491,7 +447,7 @@
   (* wildcard prefix and suffix zeros *)
   let rec wildcard_prefix_zeros valv =
     match valv with
-    | VInt 0 :: valv -> VAny :: wildcard_prefix_zeros valv
+    | P4S.VInt 0 :: valv -> VAny :: wildcard_prefix_zeros valv
     | valv -> valv
   ;;
 
@@ -598,39 +554,10 @@
     CL.map (craft_rule ev_actions mcid) bitvecs
   ;;
 
-<<<<<<< HEAD
-  let make_egress_nativeblock ds =
-    let bg_ev_ids = ids_of_bg_events ds in
-    let acn_egr_drop_event = make_acn_egr_drop_event bg_ev_ids in
-    let egr_drop_name = acn_egr_drop_event.aname in
-    let egr_drop_decl = acn_str acn_egr_drop_event in
-    let tbl_name = "egr_serialize_clone" in
-    let print_fcn tbl_id =
-      let lucid_etype_str = string_of_int lucid_etype in
-      let tbl_name = str_of_private_oid tbl_id in
-      [%string
-        {__nativeblock___|
-        $egr_drop_decl
-        action egr_noop() { }
-        table $tbl_name {
-          key = {hdr.ethernet.ether_type : ternary; eg_intr_md.egress_rid : ternary;}
-          actions = {$egr_drop_name; egr_noop;}
-          const entries = {
-            ($lucid_etype_str, 0) : $egr_drop_name();
-            ($lucid_etype_str, _) : egr_noop();
-            (_, _)      : egr_noop();
-          }
-        }
-        |__nativeblock___}]
-    in
-    (* can't use the constructors for the ingress emit block because they require
-    a 1:1 mapping from action names to rules. Might want to make that more general. *)
-    new_native_block (Cid.create [tbl_name]) LEgr print_fcn
-=======
   (* generate the rules for the egress table. *)
-  (* Use the bitvec generators to create a list 
+  (* Use the bitvec generators to create a list
      of rules for each replica ID value from 0 : len(bg_events)
-     The action of a rule is the index of the last bitvector element 
+     The action of a rule is the index of the last bitvector element
      set to 1... *)
   let egress_demultiplex_table footer_cid =
     let erecs = ctx_get_event_recs () in
@@ -682,7 +609,6 @@
     let tbl_cid = Cid.create [tbl_str] in
     let tbl = assemble_table tbl_str all_rules in
     nativeblock_of_tbl LEgr tbl_cid tbl
->>>>>>> 49386b7a
   ;;
 end
 
