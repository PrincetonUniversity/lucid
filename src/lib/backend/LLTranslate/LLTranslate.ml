(* DPT to Tofino machine grammar
    new version, following style of fromIr... *)
(*
    Simple implementation.
    1. convert each handler into an operation-statement graph.
    2. translate each operation-statement into a graph.
*)
open SyntaxUtils
open MiscUtils
open Batteries
open Format
open OGSyntax
open InterpHelpers
open LLConstants
open LLContext
open LLOp
open LLValidate
open LogIr
module CL = Caml.List
open Syntax
module IS = LLSyntax

(* logging *)
module DBG = BackendLogging

let outc = ref None
let dprint_endline = ref DBG.no_printf

(* code generators for builtin functions *)
let dpt_builtin_fcns =
  [ LLArray.array_create_cid, LLArray.create_array
  ; LLArray.array_update_cid, LLArray.update_array
  ; LLArray.array_set_cid, LLArray.set_array
  ; LLArray.array_get_cid, LLArray.get_array
  ; LLArray.array_setm_cid, LLArray.setm_array
  ; LLArray.array_getm_cid, LLArray.getm_array
  ; LLConstants.event_generate_cid, LLEvent.generate_event
  ; LLEvent.event_delay_cid, LLEvent.delay_event
  ; LLSys.time_cid, LLSys.get_time
    (* (IrTranslate.hash_builtin, IrBuiltinToDag.do_hash) *) ]
;;

(* code generators for events *)
module TranslateEvents = struct
<<<<<<< HEAD

  let undeclared_instance_name = P4tPrint.str_of_public_varid 
  ;;   
=======
  let event_out_flags_struct = Cid.create ["ev_out_flags_t"]

  (* assumes that we link into the struct 
     with id md_instance, which is declared externally. *)
  let event_out_flags_instance =
    Cid.create_ids [md_instance; Id.create "ev_out_flags"]
  ;;
>>>>>>> f76674ed

  (* translate the ith event declaration into LL code, 
     and save details about the event in the LL syntax. 
     This should be the ONLY FUNCTION that writes to event records. *)
  let translate (ll_decls, last_eviid) dec =
    match dec.d with
    | DEvent (evid, ev_sort, _, params) ->
      (* all the details about the event that the translator 
         needs, in one context record. *)
      let erec =
        { event_id = evid
        ; field_defs = vardefs_from_params params
        ; event_iid = last_eviid + 1 (* start event ids at 1 *)
        ; hdl_param_ids = [] (* filled in by DHandler match *)
        ; event_sort = ev_sort
        ; event_struct = TofinoStructs.structname_from_evid evid
        ; event_struct_instance = TofinoStructs.full_struct_from_ev evid ev_sort
        ; event_generated_flag =
            Cid.concat event_out_flags_instance (Cid.id evid)
        }
      in
      (* add the event to the context. *)
      ctx_add_erec erec;
      (* generate IR code for the event *)
      (* all the fields in the event's struct *)
      let all_event_fields =
        (* hidden event parameters for lucid runtime *)
        (event_id_field, event_id_width)
        :: (event_mc_field, event_mc_width)
        :: (event_loc_field, event_loc_width)
        :: (event_delay_field, event_delay_width)
        (* user-declared event parameters *)
        :: erec.field_defs
      in
      let struct_ty =
        match erec.event_sort with
        | EBackground ->
          IS.SHeader (* backround events get serialized to packet *)
        | EEntry _ | EExit -> IS.SMeta
        (* entry and exit events don't. kind of backwards seeming. *)
      in
      (* declaration of the struct, instance, and enum #define *)
      let ev_struct_decl =
        IS.new_structdef erec.event_struct struct_ty all_event_fields
      in
      let ev_struct_inst =
        IS.new_struct erec.event_struct SPublic erec.event_struct_instance
      in
      let ev_enum =
        IS.new_public_constdef
          (TofinoStructs.defname_from_evid erec.event_id)
          event_id_width
          erec.event_iid
      in
      ll_decls @ [ev_struct_decl; ev_struct_inst; ev_enum], erec.event_iid
    (* record the mapping from event to handler *)
    | DHandler (hdl_id, (params, _)) ->
      ctx_set_hdl_param_ids (Cid.id hdl_id) (CL.split params |> fst);
      ll_decls, last_eviid (* nothing to generate, just updating context *)
    | _ -> ll_decls, last_eviid
  ;;

  (* nothing new *)

  (* create the struct and instance of the event_generated bitvector *)
<<<<<<< HEAD
  let event_triggered_bv () = 
    let to_generate_flag_field ev = 
      (Cid.last_id ev.event_generated_flag |> Cid.id), 1
    in 
    let field_defs = ctx_get_event_recs ()
      |> CL.map to_generate_flag_field 
    in 
    [ IS.new_header_structdef event_out_flags_struct field_defs
    ; IS.new_struct event_out_flags_struct SPrivate event_out_flags_instance
    ] 
  ;;

  (* translate all the event declarations and fill the context. *)
  let translate_all ds = 
    (* generate headers and header instances for events *)
    let event_decls = CL.fold_left translate ([], 0) ds |> fst in 
    (* generate the event_out flag struct *)
    let event_out_bv_decls = event_triggered_bv () in 
    event_decls@[footer_struct; footer_instance]@event_out_bv_decls
=======
  let event_triggered_bv () =
    let to_generate_flag_field ev =
      Cid.last_id ev.event_generated_flag |> Cid.id, 1
    in
    let field_defs = ctx_get_event_recs () |> CL.map to_generate_flag_field in
    [ IS.new_meta_structdef event_out_flags_struct field_defs
    ; IS.new_struct event_out_flags_struct SPrivate event_out_flags_instance ]
  ;;

  (* translate all the event declarations and fill the context. *)
  let translate_all ds =
    let event_decls = CL.fold_left translate ([], 0) ds |> fst in
    (* generate the event_out flag struct *)
    let event_out_bv_decls = event_triggered_bv () in
    event_decls @ event_out_bv_decls
>>>>>>> f76674ed
  ;;

  (*** parse generator for background events ***)
  let parse_start_cid = Cid.create ["start"]
  let parse_end_cid = Cid.create ["finish"]

  (* new *)
  let evrec_hdrvar evrec = TofinoStructs.full_struct_from_ev evrec.event_id EBackground

  let evrec_pnodecid pos evrec  = Cid.id (Id.prepend_string ("event_"^(string_of_int pos)^"_parse_") evrec.event_id)

  let pos_selectorcid pos = Cid.create ["selector_"^(string_of_int pos)]
  ;;


  let parsetree_from_events _ = 
    (* create a parser to extract the evrec 
       from the i'th event in the lucid header. *)
    let evrec_parse_node max_layers layer evrec = 
      let parse_instr = IS.new_PStruct (evrec_hdrvar evrec) in     
      let next_instr = match ((max_layers - 1) = layer) with
        | true -> IS.new_PNext (Some parse_end_cid)   
        | false ->IS.new_PNext (Some (pos_selectorcid (layer+1)))
      in 
      IS.new_parse_node (evrec_pnodecid layer evrec) [parse_instr] next_instr
    in 
    (* create the ith selector node *)
    let pos_selector layer evrecs = 
      let selector_cid = match layer with 
        | 0 -> Cid.create ["start"]
        | _ -> (pos_selectorcid layer)
      in 
      let peek_target_decl_cid, peek_target_cid = match layer with 
        | 0 -> handle_selector_name, handle_selector_name
        | _ -> Cid.create ["bit<8> tmp"], Cid.create ["tmp"]
      in 
      let extract_eventType = IS.new_PPeek peek_target_decl_cid event_id_width in
      let evrec_branch evrec = 
        IS.new_SConst_branch (evrec.event_iid) (Some (evrec_pnodecid layer evrec))
      in       
      let evrec_branches = 
          (IS.new_SConst_branch 0 (Some parse_end_cid))
        ::(CL.map evrec_branch evrecs) 
      in 
      IS.new_parse_node 
        selector_cid
        [extract_eventType]
        (IS.new_PSelect peek_target_cid evrec_branches)
    in 

    (* create all nodes for a layer *)
    let layer_nodes max_layers evrecs layer = 
      (pos_selector layer evrecs)
      ::(CL.map (evrec_parse_node max_layers layer) evrecs)
    in 
    (* create num_evs selectors and num_ev layers of parse nodes *)
    let evrecs = ctx_get_event_recs () 
      |> CL.filter (fun evr -> match evr.event_sort with |EBackground -> true | _ -> false)
    in 
    
    let nodes = CL.map (layer_nodes max_generated_events evrecs)
      (range 0 max_generated_events)
      |> CL.flatten
    in 
    (* end state just parses a single 8 bit header and exits (no next instr) *)
    let end_state = 
      let parse_instr = IS.new_PStruct (TofinoStructs.qualify_struct footer IS.SHeader) in
      let flags_parse_instr = IS.new_PStruct event_out_flags_instance in 
      let next_instr = IS.new_PNext None in
      IS.new_parse_node parse_end_cid [parse_instr; flags_parse_instr] next_instr
    in    
(*     print_endline ("HERE");
    printf "number of node states: %i\n" (CL.length nodes);
    exit 1;
 *)    IS.new_ParseTree lucid_parser_name (nodes@[end_state])    
  ;;

  (* OLD *)
  let parsestate_name_of evid = Cid.id (Id.prepend_string "parse_" evid)

  let old_parsetree_from_events ds =
    (* 
      Given lucid events a and b, construct a parse graph: 

          <-- start -->
        /     / | \    \
       a --->   |  <--- b
                v
               end

      - the start node peeks at the next 8 bits to determine the event type. 
      - an event type of 0 indicates "no more events". 
      - node a and b extract the headers for events a and, then return to start. 
      - the end node extracts the footer, whose first 8 bits should always be 0. 

      new parse tree design:
      parse up to a fixed number of events. The graph to parse events n events with a
      maximum of k events per packet has O(nk) nodes and transitions. For example, 
      the graph for 3 events (a, b, c) with a maximum of 2 events per packet 
      looks like: 
          start
            |
            v
        selector_1
        |   |   |  
        v   v   v
        a1  b1  c1
        |   |   |  
        v   v   v
        selector_2
        |   |   |  
        v   v   v
        a2  b2  c2
        |   |   |  
        v   v   v
        footer/end
    *)




    (* construct the end state. Just parses a single 8 bit header and exits (no next instr) *)
    let end_state = 
      let parse_instr = IS.new_PStruct (TofinoStructs.qualify_struct footer IS.SHeader) in
      let flags_parse_instr = IS.new_PStruct event_out_flags_instance in 
      let next_instr = IS.new_PNext None in
      IS.new_parse_node parse_end_cid [parse_instr; flags_parse_instr] next_instr
    in

    (* construct the start node. input is a mapping from enum values to parse states. *)
    let start_state enum_to_state = 
      (* peek at the next n bits to find the event ID to execute. *)
      let root_parse_instr = IS.new_PPeek handle_selector_name event_id_width in
      (* branch on the extracted handle selector *)
      let to_root_branch (evid, pnode_name) =
        let ev_iid = ctx_find_event_iid (Cid.id evid) in
        IS.new_SConst_branch ev_iid (Some pnode_name)
      in
      let event_branches = CL.map to_root_branch enum_to_state in
      let branches = IS.new_SConst_branch 0 (Some parse_end_cid)::event_branches in 
      let selector =
        IS.new_PSelect handle_selector_name branches
      in
      (* assemble node *)
      IS.new_parse_node parse_start_cid [root_parse_instr] selector
    in 

    (*
      generate parse state for evid and transition to accept.
        state parse_<evid> {
            pkt.extract(hdr.dpt_<evid>);
            transition start;
         }
    *)
    let event_state dec = 
      match dec.d with
      | DEvent (evid, EBackground, _, _) ->
        let parse_state_id = parsestate_name_of evid in
        let in_struct_name = TofinoStructs.full_struct_from_ev evid EBackground in 
        let parse_instr = IS.new_PStruct in_struct_name in
        (* always transition back to start *)
        let next_instr = IS.new_PNext (Some parse_start_cid) in 
        (* let next_instr = IS.new_PNext None in *)
        let pnode = IS.new_parse_node parse_state_id [parse_instr] next_instr in
        Some ((evid, parse_state_id), pnode)
      | _ -> None
    in
    let enum_map, event_states = CL.filter_map event_state ds |> CL.split in 
    let start_state = start_state enum_map in 
    IS.new_ParseTree lucid_parser_name (start_state :: event_states @ [end_state])
  ;;
end

let get_dglobal_info ty e =
  let sz =
    match TyTQVar.strip_links ty.raw_ty with
    | TName (_, [sz], _) -> sz
    | _ -> error "Bad DGlobal"
  in
  let args =
    match e.e with
    | ECall (_, args) -> args
    | _ -> error "Bad DGlobal"
  in
  sz, args
;;

(**** register array declarations ****)
let regdec_from_decl dec =
  match dec.d with
  | DGlobal (reg_id, ty, e) ->
    print_endline
      ("translating register declaration: " ^ Printing.decl_to_string dec);
    let sz, args = get_dglobal_info ty e in
    let reg_id = Cid.id reg_id in
    (* reg, width, length, ??? *)
    let arg_name = exp (EVar reg_id) in
    let arg_width = exp (EVal (vint (extract_size sz) 8)) in
    print_endline
      ("arg_width expr used as arg: " ^ Printing.exp_to_string arg_width);
    let args = arg_name :: arg_width :: args in
    let result =
      ctx_call_codegen
        LLArray.array_create_cid
        { hdl_id = None
        ; (* global code, no handler context. *)
          basename = None
        ; retname = Some reg_id
        ; args
        }
    in
    let decl = CL.hd result.objs in
    print_endline ("regdec: " ^ IS.show_decl decl);
    [decl]
  | _ -> []
;;

let constdec_from_decl dec =
  match dec.d with
  | DConst (const_id, ty, exp) ->
    let width = width_from_ty ty in
    let rhs_val = Integer.to_int (LLOp.zint_from_evalue exp) in
    Some (IS.new_private_constdef (Cid.Id const_id) width rhs_val)
  | _ -> None
;;

(* declare groups as 16-bit ints. (todo: integrate groups and mc in distribution layer) *)
let cur_group_iid = ref 0

let groupdec_from_decl dec =
  match dec.d with
  | DGroup (group_id, _) ->
    let width = LLConstants.event_loc_width in
    cur_group_iid := !cur_group_iid + 1;
    let giid = !cur_group_iid in
    Some (IS.new_private_constdef (Cid.Id group_id) width giid)
  | _ -> None
;;

(* generate the bitvector metadata that indicate which 
   subset of events were generated. *)
let gen_event_triggered_bitvec () =
  let struct_cid = Cid.create ["outEvents_t"] in
  let instance_cid = Cid.create [md_instance_prefix; "outEvents"] in
  let event_id_to_bitfield er =
    Cid.create [Id.to_string er.event_id ^ "_generated"]
  in
  let fields = ctx_get_event_recs () |> CL.map event_id_to_bitfield in
  let widths = ctx_get_event_recs () |> CL.map (fun _ -> 1) in
  let field_defs = CL.combine fields widths in
<<<<<<< HEAD
  let newstruct = IS.new_header_structdef struct_cid field_defs in
  let newinstance = IS.new_struct struct_cid SPrivate instance_cid in 
  [newstruct; newinstance]  
=======
  let newstruct = IS.new_meta_structdef struct_cid field_defs in
  let newinstance = IS.new_struct struct_cid SPrivate instance_cid in
  [newstruct; newinstance]
>>>>>>> f76674ed
;;

(* generate structure definitions and instances for private DPT metadata and headers. *)
let gen_internal_structs () =
  (* dptMeta *)
  let struct_cid = Cid.create ["dptMeta_t"] in
  let fnames =
    CL.map
      (fun f -> Cid.create [f])
      [ timestamp_str
      ; handle_selector_str
      ; exit_event_str
      ; next_event_str
      ; events_count_str ]
  in
  let fwidths = [32; 8; 8; 8; event_counts_width] in
  let fdefs = CL.combine fnames fwidths in
  let dptMeta_struct = IS.new_meta_structdef struct_cid fdefs in
  let dptMeta_instance =
    IS.new_struct struct_cid SPrivate dpt_meta_struct_instance
  in
  (* the p4t printer will automatically link the instance to the struct based on struct_cid *)
  (* the event active bit vector *)
  (* *)
  [dptMeta_struct; dptMeta_instance]
;;

(* Give all the spans in a program a unique id. *)
let cur_span = ref 0

let refresh_span sp =
  cur_span := !cur_span + 1;
  { sp with Span.spid = !cur_span }
;;

let make_unique_spans ds =
  let v =
    object
      inherit [_] s_map as super
      method! visit_sp _ sp = refresh_span sp
    end
  in
  v#visit_decls () ds
;;

let public_cid_id = ref 0

let fresh_pad_cid () =
  public_cid_id := !public_cid_id + 1;
  "pad_" ^ string_of_int !public_cid_id ^ "_meta" |> Id.fresh |> Cid.id
;;

let byte_align_header_structs (prog : IS.llProg) : IS.llProg =
  (* add pads so that every 8-bit field 
     in every header struct starts on a byte-boundary, and 
     every header struct ends on an byte-boundary. *)

  (* pad fields so they end on byte boundary *)
  let pad_tail fields =
    let fields_width = CL.split fields |> snd |> sum in
    match fields_width mod 8 with
    | 0 -> fields
    (* pad by 8-n *)
    | n ->
      let pad_id, pad_width = fresh_pad_cid (), 8 - n in
      fields @ [pad_id, pad_width]
  in
  let byte_align_fields fields field =
    match snd field mod 8 with
    (* field is byte aligned, make sure prior fields are aligned before adding*)
    | 0 -> pad_tail fields @ [field]
    | _ ->
      (* field is not byte aligned, just add it *)
      fields @ [field]
  in
  let byte_align_header_struct (cid, decl) =
    match decl with
    | IS.StructDef (mid, struct_type, fields) ->
      (match struct_type with
      | IS.SHeader ->
        let aligned_fields =
          CL.fold_left byte_align_fields [] fields |> pad_tail
        in
        cid, IS.StructDef (mid, struct_type, aligned_fields)
      | IS.SMeta -> cid, decl)
    | _ -> cid, decl
  in
  let cid_decls = CL.map byte_align_header_struct prog.instr_dict in
  { prog with IS.instr_dict = cid_decls }
;;

let from_dpt (ds : decls) (opgraph_recs : prog_opgraph) : IS.llProg =
  (* translation to IR currently does many passes over the backend, with each pass
    translating a different part of the syntax tree. 
    5/18/21 -- now that the final structure of the generated code 
    is more concretely defined, we can redo this to translate in a single pass. 
    This would make the code clearer and easier to extend. *)
  DBG.start_mlog __FILE__ outc dprint_endline;
  LLOp.start_logging ();
  LLContext.start_logging ();
  (* put builtin function generators into the context *)
  ctx_add_codegens dpt_builtin_fcns;
  (* put source decls into the context *)
  ctx_add_decls ds;
  (* put event records in the context and generate 
     all the LL code for event declarations. *)
  let event_decls = TranslateEvents.translate_all ds in
  (* generate struct declarations and instances for 
     other private Lucid-runtime only data. *)
  let dpt_struct_defs = gen_internal_structs () in
  (* generate parser for entry event instances. *)
  let parse_def = TranslateEvents.parsetree_from_events ds in
  (* generate backend defs for register arrays *)
  let regarray_defs = CL.map regdec_from_decl ds |> CL.flatten in
  (* generate constants *)
  let const_defs = CL.filter_map constdec_from_decl ds in
  (* generate constants for groups *)
  let group_defs = CL.filter_map groupdec_from_decl ds in
  (* translate operation statements into backend compute objects,
       use the opgraphs to set control flow between objects. *)
  let backend_handler_defs = CL.map dpahandler_from_handler opgraph_recs in
  (* combine the backend handler definitions into a single program *)
  let tofino_prog = merge_handler_defs backend_handler_defs in
  (* generate the hand-written lucid scheduler blocks *)
  let sched_defs = LLScheduler.generate ds in
  (* generate the controller-installed configurations *)
  let control_defs = LLStartup.generate ds in
  (* put combine all the ir compute objects in the main instr dict *)
  let out_prog =
    { tofino_prog with
      instr_dict =
        tofino_prog.instr_dict
        @ IS.dict_of_decls const_defs
        @ IS.dict_of_decls group_defs
        @ IS.dict_of_decls regarray_defs
        @ IS.dict_of_decls event_decls
        @ IS.dict_of_decls dpt_struct_defs
        @ IS.dict_of_decls [parse_def]
        @ IS.dict_of_decls sched_defs
        @ IS.dict_of_decls control_defs
    }
  in
  (* pad header structs *)
  let out_prog = byte_align_header_structs out_prog in
  (*   !dprint_endline "-----object ids in cid decls at end of LLTranslate-----";
  !dprint_endline (DebugPrint.ids_in_cid_decls out_prog.instr_dict);
  !dprint_endline "-----object decls in cid decls at end of LLTranslate-----";
  !dprint_endline (DebugPrint.str_of_cid_decls out_prog.instr_dict);
  !dprint_endline
    "-----end object decls in cid decls at end of LLTranslate-----"; *)
  LLValidate.validate_cid_decls out_prog.instr_dict "[LLTranslate] end";
  out_prog
;;<|MERGE_RESOLUTION|>--- conflicted
+++ resolved
@@ -42,19 +42,8 @@
 
 (* code generators for events *)
 module TranslateEvents = struct
-<<<<<<< HEAD
-
   let undeclared_instance_name = P4tPrint.str_of_public_varid 
   ;;   
-=======
-  let event_out_flags_struct = Cid.create ["ev_out_flags_t"]
-
-  (* assumes that we link into the struct 
-     with id md_instance, which is declared externally. *)
-  let event_out_flags_instance =
-    Cid.create_ids [md_instance; Id.create "ev_out_flags"]
-  ;;
->>>>>>> f76674ed
 
   (* translate the ith event declaration into LL code, 
      and save details about the event in the LL syntax. 
@@ -120,7 +109,6 @@
   (* nothing new *)
 
   (* create the struct and instance of the event_generated bitvector *)
-<<<<<<< HEAD
   let event_triggered_bv () = 
     let to_generate_flag_field ev = 
       (Cid.last_id ev.event_generated_flag |> Cid.id), 1
@@ -140,23 +128,7 @@
     (* generate the event_out flag struct *)
     let event_out_bv_decls = event_triggered_bv () in 
     event_decls@[footer_struct; footer_instance]@event_out_bv_decls
-=======
-  let event_triggered_bv () =
-    let to_generate_flag_field ev =
-      Cid.last_id ev.event_generated_flag |> Cid.id, 1
-    in
-    let field_defs = ctx_get_event_recs () |> CL.map to_generate_flag_field in
-    [ IS.new_meta_structdef event_out_flags_struct field_defs
-    ; IS.new_struct event_out_flags_struct SPrivate event_out_flags_instance ]
-  ;;
-
-  (* translate all the event declarations and fill the context. *)
-  let translate_all ds =
-    let event_decls = CL.fold_left translate ([], 0) ds |> fst in
-    (* generate the event_out flag struct *)
-    let event_out_bv_decls = event_triggered_bv () in
-    event_decls @ event_out_bv_decls
->>>>>>> f76674ed
+
   ;;
 
   (*** parse generator for background events ***)
@@ -407,15 +379,9 @@
   let fields = ctx_get_event_recs () |> CL.map event_id_to_bitfield in
   let widths = ctx_get_event_recs () |> CL.map (fun _ -> 1) in
   let field_defs = CL.combine fields widths in
-<<<<<<< HEAD
   let newstruct = IS.new_header_structdef struct_cid field_defs in
   let newinstance = IS.new_struct struct_cid SPrivate instance_cid in 
   [newstruct; newinstance]  
-=======
-  let newstruct = IS.new_meta_structdef struct_cid field_defs in
-  let newinstance = IS.new_struct struct_cid SPrivate instance_cid in
-  [newstruct; newinstance]
->>>>>>> f76674ed
 ;;
 
 (* generate structure definitions and instances for private DPT metadata and headers. *)
