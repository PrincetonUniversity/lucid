--- conflicted
+++ resolved
@@ -11,13 +11,8 @@
 let event_structdef_suffix = "_t"
 let out_structname_prefix = "new_"
 let md_instance_prefix = "md"
-<<<<<<< HEAD
 let md_instance = Id.create "md" (* Id of the struct. refactor to use this instead of the strings. *)
 let md_instance_cid = Cid.create_ids [md_instance]
-=======
-let md_instance = Id.create "md"
-(* Id of the struct. refactor to use this instead of the strings. *)
->>>>>>> f76674ed
 
 let hdr_instance = Id.create "hdr"
 let hdr_instance_cid = Cid.create_ids [hdr_instance]
@@ -78,12 +73,7 @@
 let event_generate_cid = Cid.create ["generate"]
 let final_table_name = Cid.create ["dptContinueHandler"]
 let final_invalidate_acn_name = Cid.create ["invalidateInputHeaders"]
-<<<<<<< HEAD
 
-
-
-=======
->>>>>>> f76674ed
 let t_warn str = Console.show_message str ANSITerminal.Yellow "DPT-to-Tofino"
 let t_info str = Console.show_message str ANSITerminal.Green "DPT-to-Tofino"
 
