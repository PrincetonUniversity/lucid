--- conflicted
+++ resolved
@@ -28,7 +28,7 @@
 ;;
 
 (***
-  TODO: refactor this its really messy. 
+  TODO: refactor this its really messy.
 ***)
 module TofinoStructs = struct
   (**** [11/21] new helpers ****)
@@ -78,18 +78,9 @@
   ;;
 
   let qual_in_fieldnames_of_event hdl_id =
-<<<<<<< HEAD
-    let struct_instance = ctx_find_event_struct hdl_id in
-    let qual_fieldnames =
-      ctx_find_event_fields hdl_id
-      |> CL.map (fun field_cid -> Cid.concat struct_instance field_cid)
-    in
-    qual_fieldnames
-=======
     let struct_instance = ctx_find_event_struct_instance hdl_id in
     ctx_find_event_fields hdl_id
     |> CL.map (fun field_cid -> Cid.concat struct_instance field_cid)
->>>>>>> 81305470
   ;;
 
   let qual_out_fieldnames_of_event = qual_in_fieldnames_of_event
@@ -163,16 +154,7 @@
 ;;
 
 let oper_from_int (i : int) : IS.oper = IS.Const (const_from_int i)
-<<<<<<< HEAD
 let oper_from_size (sz : size) : IS.oper = IS.Const (const_from_int sz)
-=======
-
-let oper_from_size (sz : size) : IS.oper =
-  match extract_size_opt sz with
-  | Some sz_int -> IS.Const (const_from_int sz_int)
-  | None -> error "[oper_from_size] -- could not extract int from size"
-;;
->>>>>>> 81305470
 
 let soper_from_immediate
     hdl_id
@@ -325,22 +307,12 @@
     alu_name, alu_obj
   ;;
 
-<<<<<<< HEAD
-  (* TODO: add delay and location meta fields, put at the beginning, set to 0 initially *)
-  let event_init_meta_instrs ev_id =
-    let struct_id = ctx_find_event_struct_cid ev_id in
-    (* set the event id field in the packet header *)
-    let init_event_id_instr =
-      IS.new_iassign_int
-        (Cid.concat struct_id event_id_field)
-=======
   let event_meta_init_instrs ev_id =
     let evrec = ctx_find_eventrec ev_id in
     let ev_struct_id = evrec.event_struct_instance in
     (* event id; multicast flag; location; delay*)
     [ GS.int_assign_instr
         (Cid.concat ev_struct_id event_id_field)
->>>>>>> 81305470
         (ctx_find_event_iid ev_id)
     ; GS.int_assign_instr (Cid.concat ev_struct_id event_mc_field) 0
     ; GS.int_assign_instr (Cid.concat ev_struct_id event_loc_field) 0
@@ -376,23 +348,6 @@
           event_iid ]
   ;;
 
-<<<<<<< HEAD
-  (* increment a variable that counts
-     the number of background events generated. *)
-  let increment_event_counter () =
-    let ev_ct_cid =
-      Cid.create [md_instance_prefix; dpt_meta_str; events_count_str]
-    in
-    IS.new_iassign
-      ev_ct_cid
-      (IS.new_ebinop
-         IS.Add
-         (IS.new_oper_of_meta ev_ct_cid)
-         (IS.new_oper_of_int 1))
-  ;;
-
-=======
->>>>>>> 81305470
   (* generate an alu instruction from the instantiation of an event *)
   let from_event_instantiation hdl_id alu_basename ev_id ev_args =
     !dprint_endline
@@ -414,29 +369,11 @@
     let (ivec : IS.instrVec) =
       CL.map to_ass_f (CL.combine out_struct_fields alu_rhs_exps)
     in
-<<<<<<< HEAD
-    let struct_id = ctx_find_event_struct_cid ev_id in
-    (* add instructions to set metadata fields, e.g., event name *)
-    let event_meta_instrs = event_init_meta_instrs ev_id in
-    (* if the event is a background event: set the header field to valid,
-        set the next event instruction,
-        and increment the events generated count. *)
-    let final_instruction =
-      match (ctx_find_eventrec ev_id).event_sort with
-      | EBackground ->
-        [ IS.IValidate struct_id
-        ; set_next_event_instr ev_id
-        ; increment_event_counter () ]
-      | _ -> [set_exit_event_instr ev_id]
-    in
-    let ivec = event_meta_instrs @ ivec @ final_instruction in
-=======
     (* add instructions to set hidden fields in event header, e.g., event name *)
     let event_meta_instrs = event_meta_init_instrs ev_id in
     (* instructions to set non-serialized variables in runtime *)
     let runtime_instrs = runtime_meta_init_instrs ev_id in
     let ivec = event_meta_instrs @ ivec @ runtime_instrs in
->>>>>>> 81305470
     (* return a declaration of an alu with this vector of instructions *)
     let alu_id = Cid.compound (Id.create "generate_alu") alu_basename in
     let alu_obj = IS.new_dinstr alu_id ivec in
