(* 
  Syntax for ALU-level operations on the Tofino.
  ALU instructions
  stateful ALU instructions 
  Actions (sets of instructions applied in parallel)
  Tables (maps from variable values to actions)

  The objects above are organized into an acyclic control flow graph. 
    - a table has rules that point to actions.
    - an action points to ALU and stateful ALU instructions, which are executed. 
    - an action also points to a successor table. 
    - there are no loops in the graph (acyclic)

  Conventions:   
    - each table represents a single operation. 
      - a branch, the selection between multiple empty actions 
      that point to different successor tables. 
      - a single alu or stateful alu instruction. 
*)

open Base
open MiscUtils

exception Error of string

let error s = raise (Error s)

(* type ti = [%import: Id.t] *)
type id = [%import: Id.t]

and cid = [%import: Cid.t]

(* DPA types. *)
(* constant. *)
and const = [%import: (Integer.t[@with Z.t := (Z.t [@opaque])])]

(* local variable *)
and mid = cid

(* callable object *)
and oid = cid

(* memory / register array *)
and rid = cid

(* var that gets written *)
and lmid = mid

(* var that gets read *)
and rmid = mid

(* ALU operations *)
and binOp =
  | Add
  | Sub (* A - B *)
  | SubR (* B - A *)
  | SatSub (* A |-| B (i.e., max(A - B, 0)) *)
  | RShift
  | LShift
  | BAnd
  | BOr
  | Cast (* cast A to width of B *)
  | Slice
(* A[X:Y] -- the slice of A from X to Y. *)

(* non binary operations. *)
(* and op = 
  | Slice
 *)
and cmpOp =
  | Eq
  | Neq
  | Lt
  | Gt

and boolOp =
  | And
  | Or

and regSlice = Lo

(* An operand to an ALU or sALU instruction. *)
and oper =
  | Const of const
  | Meta of mid
  | RegVar of regSlice
  | NoOper

(* Right hand side of a stateless instruction (i.e., 
   the output is not set) *)
and expr =
  | Oper of oper
  | BinOp of binOp * oper list
  (* | BinOp of binOp * oper * oper *)
  (* | GenericOp of op * (oper list) *)
  | HashOp of mid list

(* stateless instructions *)
and instr =
  (*   | IMove of lmid * oper
  | IBinOp of lmid * binOp * oper * oper
  | IHashOp of lmid * mid list  *)
  (* not implemented yet -- use Hasher *)
  | IAssign of lmid * expr
  | IValidate of mid (* validate an output header struct instance *)
  | IInvalidate of mid

(* invalidate an output header struct instance*)

(* A vector of parallel stateless instructions. *)
and instrVec = instr list

(* stateful instructions *)
and sEvalExpr =
  | SVar of oper
  | SBinOp of binOp * oper * oper

and sCompExpr = oper * binOp * oper * cmpOp * oper

and sPredExpr =
  | Comp of sCompExpr
  | Neg of sCompExpr

(* Right hand side of an salu instruction. *)
and sExpr =
  | MemExpr of sPredExpr option * sEvalExpr
  | RetExpr of sPredExpr option * sEvalExpr

(* a stateful instruction evaluates multiple expressions 
   that update a return variable and multiple words of a 
   single array cell. *)
and sInstr =
  { sRid : rid
  ; sWid : int
  ; sExprs : sExpr list
  ; sOut : lmid option
  ; sIdx : oper
  }

and sInstrOld = rid * int (* register width *) * sExpr list * lmid option * oper

(* a header structure, mainly for events. *)
and structType =
  | SMeta
  | SHeader

and scope =
  | SPrivate
  | SPublic

and decl =
  (* Local state *)
  | DConst of mid * scope * int * int (* a defined constant *)
  | MetaVar of mid * int (* meta<int (width)> myVar; *)
  | StructDef of mid * structType * (mid * int) list (* a header or metadata structure *)
  | StructVar of mid * scope * mid (* nput Mystruct X; output Mystruct Y; an instance of a structure. *)
  (* Persistent state *)
  | RegVec of rid * int * int * const * int option
  (* Control flow *)
  | Table of table
  | Action of action
  (* Computation *)
  | InstrVec of oid * instrVec (* InstrVec myIvec(mid list (args)) = {instrVec}*)
  | SInstrVec of oid * sInstr
  | Hasher of oid * int * int * lmid * oper list (* lmid = hash<int[width], int[poly]>(mid list) *)
  (* I/O *)
  | ParseTree of oid * parse_node list
  | SchedBlock of oid * scheduler_block (* P4 code generators for lucid's scheduler. *)
  | ConfigBlock of oid * config_block

<<<<<<< HEAD

(*** the parse graph is just a list of nodes that point to each other ***)
=======
(*** parse tree ***)
>>>>>>> f76674ed
and parse_node = oid * parse_instr list * parse_next

and parse_instr =
  (* note: current instructions all assume that the var is already declared. *)
  | PPeek of mid * int (* declared field = lookahead<bit<int>>; *)
  | PStruct of mid (* parse a struct *)
  | PSet of mid * mid

(* x = parsed_header.y; *)
and parse_next =
  | PNext of oid option
  | PSelect of mid * (select_pat * oid option) list

(* None -> accept *)
and select_pat =
  | SConst of int
  | SDConst of mid (* a constant variable *)
  | SDefault

(* mid: output var; oper: reg index. *)

(* an action calls a set of local objects, in parallel, 
then invokes all its successor tables (also in parallel). *)
and action = oid * oid list * oid list

(* a table branches, calling the first action (oid) whose 
pattern matches vars (mid list). If none match, it calls a default action. *)
and table = oid * rule list * int option

(* a rule has an identifier, pattern, and an action *)
(* match constructor in case we want to add different types of rules in the future *)
(* 8/1/21 -- Rules should have identifiers like everything else. 
   Right now, Match rules have identifiers but OffPath rules don't. 
   That's annoyingly irregular. (also, are OffPaths even used anywhere anymore?)*)
and rule =
  | Match of cid * pattern * oid
  | OffPath of pattern

(*  | OffPath (* matching an offpath rule means that a packet is not handled by this code path. These should not occur in final programs. *)
*)
and pattern = (mid * condition) list

and condition =
  | Exact of const
  | Any

(*** scheduler blocks  ***)
(* A block of P4 that appears at a fixed 
point in the P4 pipeline and implements part of 
lucid's event scheduling layer. A scheduler block has: 
  1. a printing function that takes a table id 
  and prints a P4 block including the table. 
  2. a location. *)
and scheduler_block =
  { sb_print : p4_printer
  ; sb_loc : p4_loc
  }

and p4_printer = (oid -> string[@opaque])

and p4_loc =
  | LIgrStart
  | LIgrEnd
  | LEgr

(*** control plane configuration ***)
and config_block = McConfig of mc_group list

(* a list of multicast groups *)

(* a multicast group has an id and packet copy instructions *)
and mc_group =
  { mc_id : int
  ; mc_instrs : mc_copy_instr list
  }

(* copy a packet to a port and annotates it with an id.*)
and mc_copy_instr =
  { port : int
  ; pkt_copy_id : int
  }

and cid_decl = oid * decl

(* an instruction program is a dictionary of table / action / alu declarations *)
and llProg =
  { root_tid : oid
  ; instr_dict : cid_decl list
  }
[@@deriving
  visitors
    { name = "dataPathIter"
    ; variety = "iter"
    ; polymorphic = true
    ; data = true
    ; concrete = true
    }
  , visitors
      { name = "dataPathMap"
      ; variety = "map"
      ; polymorphic = true
      ; data = true
      ; concrete = true
      }
  , show]

(* filtering functions *)
let is_table dec =
  match dec with
  | Table _ -> true
  | _ -> false
;;

let is_action dec =
  match dec with
  | Action _ -> true
  | _ -> false
;;

let is_hash dec =
  match dec with
  | Hasher _ -> true
  | _ -> false
;;

(* constructors for stateful alu stuff *)
let to_meminstr (pred, expr) = MemExpr (pred, expr)
let to_retinstr (pred, expr) = RetExpr (pred, expr)
let lo_sExpr : sEvalExpr = SVar (RegVar Lo)
let binop_sexpr_of op rs var = SBinOp (op, rs, var)
let to_action a b c = Action (a, b, c)

let from_action d =
  match d with
  | Action a -> a
  | _ -> error "from_action: not an action"
;;

let from_sInstr d =
  match d with
  | SInstrVec (_, s) -> s
  | _ -> error "from_sInstr: not an sInstr"
;;

let fresh_any_rule acn_id = Match (Cid.fresh ["r"], [], acn_id)
let to_globalmeta id sz = MetaVar (id, sz)

(* alu call that sets a variable to a value *)
let alucall_of_assign ivec_id tgt_var tgt_val =
  InstrVec (ivec_id, [IAssign (tgt_var, Oper tgt_val)])
;;

(* tgt_var = tgt_val *)
let tbl_of_assign tbl_id tgt_var tgt_val =
  let ivec_id = Cid.concat (Cid.create ["alu"]) tbl_id in
  let ivec = alucall_of_assign ivec_id tgt_var tgt_val in
  let acn_id = Cid.concat (Cid.create ["acn"]) tbl_id in
  let acn = Action (acn_id, [ivec_id], []) in
  let tbl = Table (tbl_id, [fresh_any_rule acn_id], None) in
  [ivec; acn; tbl]
;;

(* modifiers *)
(* update acn_decl, adding tid as a successor *)
let add_succ_tid tid acn_decl =
  let oid, oids, next_tids = from_action acn_decl in
  to_action oid oids (tid :: next_tids)
;;

(* accessors *)
let oid_of_sInstr d : oid =
  match d with
  | SInstrVec (oid, _) -> oid
  | _ -> error "not an sInstr"
;;

let rid_of_sInstr d : rid = (from_sInstr d).sRid

(* the index of a register that the sInstr accesses *)
let idx_of_sInstr d : oper = (from_sInstr d).sIdx

(* the variable that an sInstr writes *)
let outarg_of_sInstr d : mid option = (from_sInstr d).sOut

(* get a unique list of variables that a sInstruction reads in 
   its expressions (i.e., don't include the index) *)
let readvars_of_sInstr d : mid list =
  let arg_finder =
    object
      inherit [_] dataPathIter as super
      val mutable vars = []
      method vars = vars

      (* only search in the expression *)
      method! visit_sInstr ctx s = CL.iter (super#visit_sExpr ctx) s.sExprs
      method! visit_mid _ m = vars <- vars @ [m]
      (* Caml.Printf.printf "[readargs_of_sInstr] visiting mid in %s\n" (mid_to_str_suffix sInstr_id); *)
    end
  in
  let sInstr = from_sInstr d in
  arg_finder#visit_sInstr () sInstr;
  arg_finder#vars |> unique_list_of
;;

(* the non-memory-cell operands of an sInstr *)
let opers_of_sInstr d : oper list =
  let oper_finder =
    object
      inherit [_] dataPathIter as super
      val mutable opers = []
      method opers = opers
      method! visit_Meta _ m = opers <- opers @ [Meta m]
      method! visit_Const _ c = opers <- opers @ [Const c]
    end
  in
  let sInstr = from_sInstr d in
  oper_finder#visit_sInstr () sInstr;
  (* arg_finder#visit_sExprVec () sInstr_inner; *)
  let in_arg = oper_finder#opers in
  in_arg
;;

let id_of_decl d =
  match d with
  | MetaVar (i, _)
  | RegVec (i, _, _, _, _)
  | Table (i, _, _)
  | Action (i, _, _)
  | InstrVec (i, _)
  | SInstrVec (i, _)
  | Hasher (i, _, _, _, _)
  | SchedBlock (i, _)
  | StructDef (i, _, _)
  | StructVar (i, _, _)
  | DConst (i, _, _, _)
  | ParseTree (i, _)
  | ConfigBlock (i, _) -> i
;;

(* associative object lists *)
let decl_to_tup d = id_of_decl d, d
let dict_of_decls ds = Caml.List.map decl_to_tup ds
let aid_of_acn a = id_of_decl a
let tid_of_tbl t = id_of_decl t

(**** table helpers ****)
let rename_tbl new_tid tbl =
  match tbl with
  | Table (_, rules, stg_opt) ->
    (* printf "renaming table %s --> %s\n" (mid_to_str_suffix tid) (mid_to_str_suffix new_tid); *)
    Table (new_tid, rules, stg_opt)
  | _ -> error "not a table"
;;

(**** rule helpers ****)
let rules_to_match_tups rules =
  Caml.List.filter_map
    (fun r ->
      match r with
      | Match (_, p, a) -> Some (p, a)
      | OffPath _ -> None)
    rules
;;

let rules_to_aids (rules : rule list) : oid list =
  let _, aids = Caml.List.split (rules_to_match_tups rules) in
  unique_list_of aids
;;

(* get the match variables from a rule *)
let match_vars_of_rule rule =
  match rule with
  | Match (_, pattern, _) ->
    let match_vars, _ = CL.split pattern in
    match_vars
  | _ -> error "[match_vars_of_rule] offpath?"
;;

let match_vars_of_rules rules =
  rules
  |> CL.fold_left
       (fun cur_mvs rule ->
         match rule with
         | Match _ -> cur_mvs @ match_vars_of_rule rule
         | OffPath _ -> cur_mvs)
       []
  |> unique_list_of
;;

let pat_of_rule r =
  match r with
  | Match (_, pat, _) -> pat
  | OffPath pat -> pat
;;

let aid_of_rule r =
  match r with
  | Match (_, _, s_aid) -> s_aid
  | OffPath _ -> Cid.create ["OffPath"]
;;

let int_of_expr e =
  match e with
  | Oper (Const x) -> Integer.to_int x
  | _ -> error "[int_of_expr] not a stateful alu expression with an int"
;;

(**** new constructors used by IR (3/16/21) ****)

let new_const_of_int i : const = Integer.of_int i
let new_iconst i = Const i

(* operands *)
let new_oper_of_int i = Const (new_const_of_int i)
let new_oper_of_meta m = Meta m
(* let new_oconst_of_int i = new_iconst (new_const_of_int i) *)

(* expressions *)
let new_eoper o = Oper o
let new_expr_of_int i = new_eoper (new_oper_of_int i)
let new_expr_of_mid mid = new_eoper (Meta mid)

(* Hasher of oid * int * int * lmid * oper list *)
let new_hasher name width poly outvar args =
  Hasher (name, width, poly, outvar, args)
;;

let new_regvec name width length =
  RegVec (name, width, length, new_const_of_int 0, None)
;;

let new_iinvalidate mid = IInvalidate mid
let new_iinvalidate_vec mids = CL.map new_iinvalidate mids

(* declare an instruction vector for 1 instruction *)
let new_iassign lhs rhs = IAssign (lhs, rhs)
let new_iassign_int lhs rhs_int = IAssign (lhs, new_expr_of_int rhs_int)
let new_dsingleinstr oid lhs rhs = InstrVec (oid, [IAssign (lhs, rhs)])
let new_dinstr oid ivec = InstrVec (oid, ivec)
let new_ebinop o a b = BinOp (o, [a; b])
let new_eop o args = BinOp (o, args)
let memcell_operand = SVar (RegVar Lo)
let new_meminstr pred_opt instr_rhs = MemExpr (pred_opt, instr_rhs)
let new_retinstr pred_opt instr_rhs = RetExpr (pred_opt, instr_rhs)
let new_readmem_instr cond_opt = new_retinstr cond_opt memcell_operand
let new_writemem_instr cond_opt operand = new_meminstr cond_opt (SVar operand)

let new_dsalu obj_id reg_id reg_wid sInstr outvar_opt reg_idx =
  SInstrVec
    ( obj_id
    , { sRid = reg_id
      ; sWid = reg_wid
      ; sExprs = sInstr
      ; sOut = outvar_opt
      ; sIdx = reg_idx
      } )
;;

let new_globalmeta name width = MetaVar (name, width)

let new_action acn_name compute_objs next_tbls =
  Action (acn_name, compute_objs, next_tbls)
;;

let new_rule rule_name patterns action_name =
  Match (rule_name, patterns, action_name)
;;

let new_table tblname rules = Table (tblname, rules, None)

(* 
  | StructDef of mid * structType * ((mid * int) list) (* a header or metadata structure *)
  | Struct of mid * mid (* an instance of a structure. *)
  | Def of mid * int (* a defined constant *)
*)

let new_meta_structdef name params = StructDef (name, SMeta, params)
let new_header_structdef name params = StructDef (name, SHeader, params)
let new_structdef name struct_ty params = StructDef (name, struct_ty, params)
let new_struct sname scope iname = StructVar (iname, scope, sname)
let new_public_constdef name width i = DConst (name, SPublic, width, i)
let new_private_constdef name width i = DConst (name, SPrivate, width, i)
let new_ParseTree name root = ParseTree (name, root)
let new_parse_node name stmts next = name, stmts, next
let new_PStruct sname = PStruct sname
let new_PPeek varname width = PPeek (varname, width)
let new_PSet rvar lvar = PSet (rvar, lvar)
let new_PNext pnodeid_opt = PNext pnodeid_opt
let new_PSelect select_var branches = PSelect (select_var, branches)
let new_SConst_branch i nid_opt = SConst i, nid_opt
let new_SDConst_branch v nid_opt = SDConst v, nid_opt
let new_SDefault_branch nid_opt = SDefault, nid_opt

(* generate a native block that is not bound 
   to a particular point in the control flow. 
   this is for objects that are placed into 
   the program manually and not optimized. *)
let new_native_block oid loc print_fcn =
  SchedBlock (oid, { sb_print = print_fcn; sb_loc = loc })
;;

let new_config_block oid cb = ConfigBlock (oid, cb)

(* 
let filter_end_native_blocks decls = 
  let filter_f dec = 
    match dec with 
      | SchedBlock(_, def) -> (
        match def.sb_loc with 
          | LIgrEnd -> true
          | _ -> false
        )
      | _ -> false
  in 
  CL.filter filter_f decls
;; *)

(* new filter functions used to distinguish between data defs and compute defs *)

let is_fixedloc_decl dec =
  match dec with
  | RegVec _
  | MetaVar _
  | StructDef _
  | StructVar _
  | DConst _
  | ParseTree _
  | ConfigBlock _
  | SchedBlock _ -> true
  | Table _ | Action _ | InstrVec _ | SInstrVec _ | Hasher _ -> false
;;

(* new destructors *)

let name_of_structdef dec =
  match dec with
  | StructDef (mid, _, _) -> mid
  | _ -> error "Not a struct def"
;;

let ty_of_structdef dec =
  match dec with
  | StructDef (_, s_ty, _) -> s_ty
  | _ -> error "not a struct def"
;;

let name_of_structinst dec =
  match dec with
  | StructVar (structname, _, _) -> structname
  | _ -> error "not a struct instance decl"
;;

let width_of_regvec dec =
  match dec with
  | RegVec (_, wid, _, _, _) -> wid
  | _ -> error "not a regvec decl"
;;

let keys_of_table dec =
  match dec with
  | Table (_, rules, _) -> match_vars_of_rules rules
  | _ -> error "not a table"
;;

let conditions_eq (x : condition) y =
  match x, y with
  | Any, Any -> true
  | Exact xc, Exact yc -> Integer.equal xc yc
  | _ -> false
;;

let pat_ele_eq ex ey =
  Cid.equal (fst ex) (fst ey) && conditions_eq (snd ex) (snd ey)
;;

let rec patterns_contains ex y =
  match y with
  | [] -> false
  | hd :: y ->
    (match pat_ele_eq ex hd with
    | true -> true
    | false -> patterns_contains ex y)
;;

let patterns_remove ex y =
  let filter_f ex ey = not (pat_ele_eq ex ey) in
  CL.filter (filter_f ex) y
;;

let rec pattern_eq (x : pattern) (y : pattern) =
  match x with
  | [] ->
    (match y with
    | [] -> true
    | _ -> false)
  | hd :: tl ->
    (match patterns_contains hd y with
    | true -> pattern_eq tl (patterns_remove hd y)
    | false -> false)
;;

let rule_eq x y =
  match x, y with
  | Match (_, patx, oidx), Match (_, paty, oidy) ->
    pattern_eq patx paty & Cid.equals oidx oidy
  | OffPath patx, OffPath paty -> pattern_eq patx paty
  | _ -> false
;;

module Generators = struct
  let int_const i : const = Integer.of_int i
  let const_oper i = Const i
  let int_oper i = int_const i |> const_oper
  let cid_oper c = Meta c
  let oper_expr o = Oper o
  let int_expr i = int_oper i |> oper_expr
  let cid_expr c = cid_oper c |> oper_expr

  (*o1 <op> o2*)
  let binop_expr op o1 o2 = BinOp (op, [o1; o2])

  (*c:cid + i:int*)
  let incr_expr c i = binop_expr Add (cid_oper c) (int_oper i)

  (* c := o:oper *)
  let oper_assign_instr c o = IAssign (c, o)

  (* c := i:int *)
  let int_assign_instr c i = int_expr i |> oper_assign_instr c

  (* c := c2:cid + i:int *)
  let incr_assign_instr c1 c2 i = incr_expr c2 i |> oper_assign_instr c1
  let validate_instr c = IValidate c
<<<<<<< HEAD

  (* create a header struct h_t with fields fs of widths ws *)
  (* | StructDef of mid * structType * (mid * int) list  *)
  (* a header or metadata structure *)

  let hdr_struct h_t (fs, ws) = StructDef(h_t, SHeader, CL.combine fs ws)
  ;;

  (* Create an empty instance of s with id h. *)
  let struct_inst s h = match s with 
    | StructDef(struct_id, _, _) -> StructVar(h, SPublic, struct_id)
    | _ -> error "[struct_inst] s is not a struct definition"
  ;;


  (* parse helpers *)
  let parse_node name stmts next = name, stmts, next
  


  ;; 

=======
>>>>>>> f76674ed
end<|MERGE_RESOLUTION|>--- conflicted
+++ resolved
@@ -168,12 +168,7 @@
   | SchedBlock of oid * scheduler_block (* P4 code generators for lucid's scheduler. *)
   | ConfigBlock of oid * config_block
 
-<<<<<<< HEAD
-
 (*** the parse graph is just a list of nodes that point to each other ***)
-=======
-(*** parse tree ***)
->>>>>>> f76674ed
 and parse_node = oid * parse_instr list * parse_next
 
 and parse_instr =
@@ -707,9 +702,8 @@
   (* c := c2:cid + i:int *)
   let incr_assign_instr c1 c2 i = incr_expr c2 i |> oper_assign_instr c1
   let validate_instr c = IValidate c
-<<<<<<< HEAD
-
-  (* create a header struct h_t with fields fs of widths ws *)
+
+(* create a header struct h_t with fields fs of widths ws *)
   (* | StructDef of mid * structType * (mid * int) list  *)
   (* a header or metadata structure *)
 
@@ -730,6 +724,4 @@
 
   ;; 
 
-=======
->>>>>>> f76674ed
 end