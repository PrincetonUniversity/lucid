--- conflicted
+++ resolved
@@ -37,59 +37,6 @@
   List.append 
 
 let check_decls ds =
-<<<<<<< HEAD
-    let rec check_decl in_module d =
-      match d.d with
-      | DGlobal (id, ty, _) ->
-        if in_module
-        then
-          Console.error_position
-            d.dspan
-            "All globals must be declared at toplevel, not with in a module.";
-        if not (is_global ty)
-        then
-          Console.error_position d.dspan
-          @@ Printf.sprintf
-              "Global variable %s declared with non-global type %s"
-              (id_to_string id)
-              (ty_to_string ty)
-      | DConstr (id, ty, _, _) ->
-        ignore (id, ty)
-        (* This restriction isn't actually necessary, I don't think. *)
-        (* if not (is_global ty)
-              then
-                Console.error_position d.dspan
-                @@ Printf.sprintf
-                      "Constructor %s returns non-global type %s"
-                      (id_to_string id)
-                      (ty_to_string ty) *)
-      | DExtern (_, ty) ->
-        (match TyTQVar.strip_links ty.raw_ty with
-        | TInt _ | TBool -> ()
-        | TFun { arg_tys } ->
-          List.iter
-            (fun ty ->
-              match TyTQVar.strip_links ty.raw_ty with
-              | TInt _ | TBool -> ()
-              | _ ->
-                Console.error_position d.dspan
-                @@ Printf.sprintf
-                    "Arguments to an extern function must have type int or \
-                      bool, not %s"
-                    (ty_to_string ty))
-            arg_tys
-        | _ ->
-          Console.error_position d.dspan
-          @@ Printf.sprintf
-              "Externs must have type int or bool, not %s"
-              (ty_to_string ty))
-      | DModule (_, _, decls) -> List.iter (check_decl true) decls
-      (*| DVarRegex (id, size, alph, vr) -> check_var_regex id vr event_defs [] []; ()*)
-      | _ -> ()
-    in
-    List.iter (check_decl false) ds
-  ;;
-=======
   let rec check_decl in_module d =
     match d.d with
     | DGlobal (id, ty, _) ->
@@ -140,7 +87,6 @@
   in
   List.iter (check_decl false) ds
 ;;
->>>>>>> 36ce741a
 
 (* Next up: Check that symbolic declarations don't use any non-symbolic sizes.
    We could remove this constraint if we wanted by inlining concrete sizes immediately,
