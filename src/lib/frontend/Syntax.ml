--- conflicted
+++ resolved
@@ -241,12 +241,7 @@
   | EExit (* events that leave the lucid program *)
   | EBackground (* standard event sort *)
 
-<<<<<<< HEAD
 and handler_sort =
-=======
-(* this is really a location where the handler executes *)
-and handler_sort = 
->>>>>>> e7bbae06
   | HControl (* control processor *)
   | HData (* data processor *)
   | HEgress (* egress pipeline *)
