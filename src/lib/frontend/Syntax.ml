(* Abstract syntax of Lucid *)
open Batteries
include TQVar.TQVar_tys

(* These types need to be declared mutually recursive so that the visitors
   deriving plugin develops a visitor for each of them. The above four types
   have a visitor already defined in TQVar.ml, so they're placed separately *)
type cid = [%import: Cid.t]

and sp = [%import: Span.t]

and z = [%import: (Z.t[@opaque])]

and zint = [%import: (Integer.t[@with Z.t := (Z.t [@opaque])])]

and location = int

and size =
  | IConst of int
  | IUser of cid (* User-defined size *)
  | IVar of size tqvar
  (* Normal form: list is non-empty, sorted, and no entries are Link, IConst, or ISum *)
  | ISum of sizes * int

and sizes = size list

and effect =
  | FZero
  | FProj of effect
  | FIndex of id * effect
  | FSucc of effect
  | FVar of effect tqvar

and constr = CLeq of effect * effect

and constr_spec_cmp =
  | SpecLess
  | SpecLeq

and constr_spec =
  | CSpec of (cid * constr_spec_cmp) list
  | CEnd of cid

and raw_ty =
  | TQVar of raw_ty tqvar
  | TBool
  | TVoid
  | TGroup
  | TInt of size (* Number of bits *)
  | TEvent
  | TFun of func_ty
  | TMemop of int (* Number of arguments: 2-4 *) * size
  | TName of cid * sizes * bool (* Named type: e.g. "Array.t<<32>>". Bool is true if it represents a global type *)
  | TAbstract of cid * sizes * bool * raw_ty (* raw_ty is the type when it was a TName *)
  | TRecord of (string * raw_ty) list
  | TVector of raw_ty * size
  | TTuple of raw_ty list
<<<<<<< HEAD
  | TVarRegex
=======
  | TTable of tbl_ty
  | TAction of acn_ty 
  | TPat of size (* number of bits *)

and tbl_ty = {
    tkey_sizes : size list;
    tparam_tys : ty list;
    tret_tys : ty list;
  }

and acn_ty = {
  aconst_param_tys : tys;
  aparam_tys : tys;
  aret_tys : tys;
}
>>>>>>> 5b054314

and func_ty =
  { arg_tys : tys
  ; ret_ty : ty
  ; start_eff : effect
  ; end_eff : effect
        (* This has to be a ref to perform unification during typechecking.
   Do not mutate it anywhere else! *)
  ; constraints : constr list Stdlib.ref
  }

and ty =
  { raw_ty : raw_ty
  ; teffect : effect
  ; tspan : sp
  ; tprint_as : raw_ty option ref [@opaque] (* Only used for pretty-printing *)
  }

and tys = ty list

and op =
  | And
  | Or
  | Not
  | Eq
  | Neq
  | Less
  | More
  | Leq
  | Geq
  | Neg
  | Plus
  | Sub
  | SatPlus
  | SatSub
  | Cast of size
  | Conc
  | BitAnd
  | BitOr
  | BitXor
  | BitNot
  | LShift
  | RShift
  | TGet of int * int (* Size of the tuple, index to get *)
  | Slice of size * size
  | PatExact
  | PatMask (* x && y matches z when z && y == x && y *)

and pat =
  | PWild
  | PVar of cid * sp (* Span is just for easy error messaging in ConstInlining *)
  | PNum of z
  | PBit of int list
  | PEvent of cid * params

(* values *)
and v =
  | VBool of bool
  | VInt of zint
  | VEvent of event
  | VGlobal of int (* Stage number *)
  | VGroup of location list
  | VPat of int list (* every pattern typed expression evaluates to a VPat *)

and event =
  { eid : cid
  ; data : value list
  ; edelay : int
  }

and value =
  { v : v
  ; vty : ty option
  ; vspan : sp
  }

(* expressions *)
and e =
  | EVal of value
  | EInt of z * size option (* Differs from VInt since size may be polymorphic *)
  | EVar of cid
  | EOp of op * exp list
  | ECall of cid * exp list
  | EHash of size * exp list
  | EFlood of exp (* Generate a group of all ports but one *)
  | ESizeCast of size * size (* Cast a size to int *)
  | EStmt of statement * exp
  | ERecord of (string * exp) list
  | EWith of exp * (string * exp) list (* { e with ...} syntax *)
  | EProj of exp * string
  | EVector of exp list
  | EComp of exp * id * size (* Vector comprehension *)
  | EIndex of exp * size
  | ETuple of exp list
<<<<<<< HEAD
  | ETransitionRegex of id * exp * exp option
=======
  | ETableCreate of {
    tty: ty;
    tactions: exp list; 
    tsize: exp;
    tdefault: cid * (exp list); (* ECall(default_acn_id, default_installtime_args) *)
  }  
  | ETableMatch of tbl_match
  | EPatWild of size option (* Polymorphic wildcard pat, handled similar to EInt *)
>>>>>>> 5b054314

and exp =
  { e : e
  ; ety : ty option
  ; espan : sp
  }

and branch = pat list * statement

and gen_type =
  | GSingle of exp option (* switch id *)
  | GMulti of exp (* Multicast group name *)
  | GPort of exp

(* statements *)
and s =
  | SNoop
  | SUnit of exp
  | SLocal of id * ty * exp
  | SAssign of id * exp
  | SPrintf of string * exp list
  | SIf of exp * statement * statement
  | SGen of gen_type * exp
  | SRet of exp option
  | SSeq of statement * statement
  | SMatch of exp list * branch list
  | SLoop of statement * id * size
  | STableMatch of tbl_match
  | STableInstall of exp * tbl_entry list


and tbl_match = 
    {tbl  : exp;
    keys  : exp list;
    args : exp list;
    outs : id list; 
    out_tys : ty list option;}
    (* out_tys set for statements that create new vars *)

(* entries are like branches in match statements, except instead of 
   a statement there is an action id + const args *)
(* notes on entry priorities: 
  1. Lower priorities are checked first. 
  2. Priorities should be a bounded size, under 24 bits for tof. *)
and tbl_entry = {
  eprio : int; 
  ematch : exp list;
  eaction : id;
  eargs : exp list;
}

and statement =
  { s : s
  ; sspan : sp
  }

(* event handler bodies *)
and params = (id * ty) list

and body = params * statement

and event_sort =
  | EEntry of bool (* true iff "control", i.e. it can generate non-continue events *)
  | EExit       (* events that leave the lucid program *)
  | EBackground (* standard event sort *)

and ispec =
  | InSize of id
  | InVar of id * ty
  | InTy of id * sizes * ty option * bool (* True if type is global *)
  | InConstr of id * ty * params
  | InFun of id * ty * constr_spec list * params
  | InEvent of id * constr_spec list * params
  | InModule of id * interface

and interface_spec =
  { ispec : ispec
  ; ispan : sp
  }

and interface = interface_spec list

(* For memops -- Boolean condition * return value *)
and conditional_return = exp * exp

and complex_body =
  { b1 : (id * exp) option
  ; b2 : (id * exp) option
  ; cell1 : conditional_return option * conditional_return option
  ; cell2 : conditional_return option * conditional_return option
  ; extern_calls : (cid * exp list) list
  ; ret : conditional_return option
  }

and memop_body =
  | MBReturn of exp
  | MBIf of exp * exp * exp
  | MBComplex of complex_body

<<<<<<< HEAD


(*Spec regexes*)
and v_regex = 
  | VREmptySet
  | VREmptyStr
  | VRLetter of id * exp
  | VRBinding of id * (id * id) list * var_regex
  | VRConcat of var_regex * var_regex
  | VRClosure of var_regex
  | VROr of var_regex * var_regex
  | VRAnd of var_regex * var_regex
  | VRUnambigConcat of var_regex * var_regex

and var_regex = 
  {
    v_regex : v_regex
    ; v_regex_span : sp
  }

and s_regex = 
  | SRDetect of decl option * var_regex * statement

and spec_regex =
  {
    s_regex : s_regex;
    s_regex_span :sp
  }
=======
(* an action is just a list of expressions to return *)
and action_body = exp list

>>>>>>> 5b054314
(* declarations *)
and d =
  | DSize of id * size option
  | DGlobal of id * ty * exp
  | DEvent of id * event_sort * constr_spec list * params
  | DHandler of id * body
  | DFun of id * ty * constr_spec list * body
  | DMemop of id * params * memop_body
  | DConst of id * ty * exp
  | DExtern of id * ty
  | DSymbolic of id * ty
  | DUserTy of id * sizes * ty
  | DConstr of id * ty * params * exp
  | DModule of id * interface * decls
  | DModuleAlias of id * exp * cid * cid
<<<<<<< HEAD
  | DVarRegex of id * z * var_regex
  | DSpecRegex of id * z * spec_regex
=======
  | DAction of id * ty list * params * (params * action_body)

>>>>>>> 5b054314

(* name, return type, args & body *)
and decl =
  { d : d
  ; dspan : sp
  }

(* a program is a list of declarations *)
and decls = decl list
[@@deriving
  visitors
    { name = "s_iter"
    ; variety = "iter"
    ; polymorphic = false
    ; data = true
    ; concrete = true
    ; ancestors = ["tqvar_iter"]
    ; nude = true
    }
  , visitors
      { name = "s_map"
      ; ancestors = ["tqvar_map"]
      ; variety = "map"
      ; polymorphic = false
      ; data = true
      ; concrete = true
      ; nude = true
      }
  , visitors (* fold into a new tree but ignore tqvars. Currently unused. *)
      { name = "s_fold"; variety = "fold"; ancestors = ["tqvar_map"] }]

(********************************)
(* Constructors and Destructors *)
(********************************)

exception Error of string

let error s = raise (Error s)

(* types *)
let ty_sp raw_ty tspan =
  { raw_ty
  ; teffect = FVar (QVar (Id.fresh "eff"))
  ; tspan
  ; tprint_as = ref None
  }
;;

let ty_eff raw_ty teffect =
  { raw_ty; teffect; tspan = Span.default; tprint_as = ref None }
;;

let ty raw_ty =
  { raw_ty
  ; teffect = FVar (QVar (Id.fresh "eff"))
  ; tspan = Span.default
  ; tprint_as = ref None
  }
;;

(* values *)
let avalue v vty vspan = { v; vty; vspan }
let value_sp v vspan = { v; vty = None; vspan }
let value v = { v; vty = None; vspan = Span.default }
let vint i size = value (VInt (Integer.create i size))
let vinteger i = value (VInt i)
let vbool b = value (VBool b)
let default_vint size = value (VInt (Integer.create 0 size))
let default_vbool = value (VBool false)
let vint_sp i span = value_sp (VInt i) span
let vbool_sp b span = value_sp (VBool b) span
let vevent event = value (VEvent event)
let vevent_sp event span = value_sp (VEvent event) span
let vglobal idx = value (VGlobal idx)
let vgroup locs = value (VGroup locs)
let vpat_sp bs span = value_sp (VPat bs) span

(***********************************)
(* Modules for manipulating tqvars *)
(***********************************)

module STQVar = TQVar.Make (struct
  type a = size

  let proj a =
    match a with
    | IVar x -> Some x
    | _ -> None
  ;;

  let constr t = IVar t
end)

module FTQVar = TQVar.Make (struct
  type a = effect

  let proj a =
    match a with
    | FVar x -> Some x
    | _ -> None
  ;;

  let constr t = FVar t
end)

module TyTQVar = TQVar.Make (struct
  type a = raw_ty

  let proj a =
    match a with
    | TQVar x -> Some x
    | _ -> None
  ;;

  let constr t = TQVar t
end)

(* expressions *)
let exp e = { e; ety = None; espan = Span.default }
let aexp e ety espan = { e; ety; espan }
let exp_sp e espan = { e; ety = None; espan }
let value_to_exp v = aexp (EVal v) v.vty v.vspan
let var_sp cid span = exp_sp (EVar cid) span
let eint z size = exp (EInt (z, size))
let eint_sp z size span = exp_sp (EInt (z, size)) span
let op_sp op args span = exp_sp (EOp (op, args)) span
let call_sp cid args span = exp_sp (ECall (cid, args)) span
let hash_sp size args span = exp_sp (EHash (size, args)) span
let proj_sp e l span = exp_sp (EProj (e, l)) span
let record_sp lst span = exp_sp (ERecord lst) span
let with_sp base lst span = exp_sp (EWith (base, lst)) span
let index_sp lst idx span = exp_sp (EIndex (lst, idx)) span
let comp_sp e i k span = exp_sp (EComp (e, i, k)) span
let vector_sp es span = exp_sp (EVector es) span
let szcast_sp sz1 sz2 span = exp_sp (ESizeCast (sz1, sz2)) span
let flood_sp e span = exp_sp (EFlood e) span
let transregex_sp id idx_expr ev_expr span = exp_sp (ETransitionRegex (id, idx_expr, ev_expr)) span

let tblmatch_sp tbl keys args span =
  let t = {tbl; keys; args; outs=[]; out_tys=None;} in
  exp_sp (ETableMatch(t)) span
;;
(* declarations *)
let decl d = { d; dspan = Span.default }
let decl_sp d span = { d; dspan = span }
let dglobal_sp id ty exp span = decl_sp (DGlobal (id, ty, exp)) span
let dconst_sp id ty e span = decl_sp (DConst (id, ty, e)) span
let dextern_sp id ty span = decl_sp (DExtern (id, ty)) span
let dsymbolic_sp id ty span = decl_sp (DSymbolic (id, ty)) span
let handler_sp id p body span = decl_sp (DHandler (id, (p, body))) span
let dsize_sp id size span = decl_sp (DSize (id, size)) span
let fun_sp id rty cs p body span = decl_sp (DFun (id, rty, cs, (p, body))) span
let memop_sp id p body span = decl_sp (DMemop (id, p, body)) span
let duty_sp id sizes rty span = decl_sp (DUserTy (id, sizes, rty)) span
let dvarregex_sp id size var_regex span = decl_sp (DVarRegex (id, size, var_regex)) span
let dspecregex_sp id size spec_regex span = decl_sp (DSpecRegex (id, size, spec_regex)) span

let action_sp id rty cp p body span = decl_sp (DAction (id, rty, cp, (p, body))) span


let dconstr_sp id ty params exp span =
  decl_sp (DConstr (id, ty, params, exp)) span
;;

(* let dtable_sp id ty opt_exp span = decl_sp (DTable(id, ty, opt_exp)) span
;;
 *)
let module_sp id intf ds span = decl_sp (DModule (id, intf, ds)) span

let module_alias_sp id1 e cid1 cid2 span =
  decl_sp (DModuleAlias (id1, e, cid1, cid2)) span
;;

(* let func_sp id p body span =
   decl_sp (DProc (id, (p,body))) span *)

let event_sp id s cs p span = decl_sp (DEvent (id, s, cs, p)) span

(* statements *)
let statement s = { s; sspan = Span.default }
let statement_sp s span = { s; sspan = span }
let snoop = statement SNoop
let sseq s1 s2 = statement (SSeq (s1, s2))
let slocal id ty e = statement (SLocal (id, ty, e))
let sassign id e = statement (SAssign (id, e))
let sprintf s es = statement (SPrintf (s, es))
let sprintf_sp s es span = statement_sp (SPrintf (s, es)) span
let sifte e s1 s2 = statement (SIf (e, s1, s2))
let snoop_sp span = statement_sp SNoop span
let slocal_sp id ty e span = statement_sp (SLocal (id, ty, e)) span
let sassign_sp id e span = statement_sp (SAssign (id, e)) span
let sseq_sp s1 s2 span = statement_sp (SSeq (s1, s2)) span
let sret_sp e span = statement_sp (SRet e) span
let sifte_sp e s1 s2 span = statement_sp (SIf (e, s1, s2)) span
let gen_sp b e span = statement_sp (SGen (b, e)) span
let scall_sp cid args span = statement_sp (SUnit (call_sp cid args span)) span
let match_sp es bs span = statement_sp (SMatch (es, bs)) span
let loop_sp e i k span = statement_sp (SLoop (e, i, k)) span
let sexp_sp e span = statement_sp (SUnit e) span
let scall_sp cid es span = sexp_sp (call_sp cid es span) span

let tblinstall_sp tbl entries span = 
  statement_sp (STableInstall(tbl, entries)) span
;;
(* Interface spefications *)
let spec ispec = { ispec; ispan = Span.default }
let spec_sp ispec ispan = { ispec; ispan }
let invar_sp id ty span = spec_sp (InVar (id, ty)) span
let insize_sp id span = spec_sp (InSize id) span

let infun_sp id ty cspecs params span =
  spec_sp (InFun (id, ty, cspecs, params)) span
;;

let inty_sp id sizes tyo b span = spec_sp (InTy (id, sizes, tyo, b)) span
let inconstr_sp id ty params span = spec_sp (InConstr (id, ty, params)) span

let inevent_sp id cspecs params span =
  spec_sp (InEvent (id, cspecs, params)) span
;;

let inmodule_sp id intf span = spec_sp (InModule (id, intf)) span


(*spec regexes*)
let var_regex v_regex = { v_regex; v_regex_span = Span.default }
let var_regex_sp v_regex span = {v_regex ; v_regex_span = span}
let empty_set_sp span = var_regex_sp VREmptySet span
let empty_string_sp span = var_regex_sp VREmptyStr span
let letter_sp letter pred span = var_regex_sp (VRLetter (letter, pred)) span
let binding_sp letter assigns sub span = var_regex_sp (VRBinding (letter, assigns, sub)) span
let concat_sp suba subb span = var_regex_sp (VRConcat (suba, subb)) span
let or_sp suba subb span = var_regex_sp (VROr (suba, subb)) span
let and_sp suba subb span = var_regex_sp (VRAnd (suba, subb)) span
let closure_sp sub span = var_regex_sp (VRClosure sub) span
let unambig_concat_sp suba subb span = var_regex_sp (VRUnambigConcat (suba, subb)) span

let spec_regex s_regex = {s_regex; s_regex_span = Span.default}
let spec_regex_sp s_regex span = {s_regex; s_regex_span = span}
let detect_sp data var_regex effect span = spec_regex_sp (SRDetect (data, var_regex, effect)) span
<|MERGE_RESOLUTION|>--- conflicted
+++ resolved
@@ -55,9 +55,7 @@
   | TRecord of (string * raw_ty) list
   | TVector of raw_ty * size
   | TTuple of raw_ty list
-<<<<<<< HEAD
   | TVarRegex
-=======
   | TTable of tbl_ty
   | TAction of acn_ty 
   | TPat of size (* number of bits *)
@@ -73,7 +71,6 @@
   aparam_tys : tys;
   aret_tys : tys;
 }
->>>>>>> 5b054314
 
 and func_ty =
   { arg_tys : tys
@@ -168,9 +165,7 @@
   | EComp of exp * id * size (* Vector comprehension *)
   | EIndex of exp * size
   | ETuple of exp list
-<<<<<<< HEAD
   | ETransitionRegex of id * exp * exp option
-=======
   | ETableCreate of {
     tty: ty;
     tactions: exp list; 
@@ -179,7 +174,6 @@
   }  
   | ETableMatch of tbl_match
   | EPatWild of size option (* Polymorphic wildcard pat, handled similar to EInt *)
->>>>>>> 5b054314
 
 and exp =
   { e : e
@@ -279,7 +273,6 @@
   | MBIf of exp * exp * exp
   | MBComplex of complex_body
 
-<<<<<<< HEAD
 
 
 (*Spec regexes*)
@@ -308,11 +301,9 @@
     s_regex : s_regex;
     s_regex_span :sp
   }
-=======
 (* an action is just a list of expressions to return *)
 and action_body = exp list
 
->>>>>>> 5b054314
 (* declarations *)
 and d =
   | DSize of id * size option
@@ -328,13 +319,10 @@
   | DConstr of id * ty * params * exp
   | DModule of id * interface * decls
   | DModuleAlias of id * exp * cid * cid
-<<<<<<< HEAD
   | DVarRegex of id * z * var_regex
   | DSpecRegex of id * z * spec_regex
-=======
   | DAction of id * ty list * params * (params * action_body)
 
->>>>>>> 5b054314
 
 (* name, return type, args & body *)
 and decl =
