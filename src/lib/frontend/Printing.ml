open Batteries
open Syntax
open SyntaxUtils

let cfg = Cmdline.cfg
let concat_map sep f lst = lst |> List.map f |> String.concat sep
let list_to_string f lst = Printf.sprintf "[%s]" (concat_map "; " f lst)
let comma_sep f xs = concat_map "," f xs

let integer_to_string n =
  if cfg.verbose_types then Integer.to_string n else Integer.value_string n
;;

let location_to_string l = string_of_int l
let id_to_string id = if cfg.verbose_types then Id.to_string id else Id.name id

let cid_to_string cid =
  if cfg.verbose_types
  then Cid.to_string cid
  else String.concat "." @@ Cid.names cid
;;

let tqvar_to_string_friendly f t =
  match t with
  | QVar id -> "'" ^ Id.to_string id
  | TVar { contents = Unbound (id, _) } -> "?" ^ Id.to_string id
  | TVar { contents = Link x } -> f x
;;

let tqvar_to_string_full f t =
  match t with
  | QVar id -> "Q{" ^ Id.to_string id ^ "}"
  | TVar { contents = Unbound (id, l) } ->
    "T{" ^ Id.to_string id ^ ", " ^ string_of_int l ^ "}"
  | TVar { contents = Link x } ->
    let xstr = f x in
    if cfg.show_tvar_links then "T{" ^ xstr ^ "}" else xstr
;;

let tqvar_to_string tqv =
  if cfg.verbose_types
  then tqvar_to_string_full tqv
  else tqvar_to_string_friendly tqv
;;

let rec size_to_string s =
  match s with
  | IVar tqv -> tqvar_to_string size_to_string tqv
  | IConst i -> string_of_int i
  | IUser cid -> cid_to_string cid
  | ISum (tqvs, n) ->
    concat_map " + " size_to_string tqvs ^ " + " ^ string_of_int n
;;

let wrap l r str = if String.equal str "" then "" else l ^ str ^ r
let sizes_to_string sizes = comma_sep size_to_string sizes |> wrap "<<" ">>"

let rec effect_to_string e =
  let wrap_hd hd str =
    if hd <= 0 then str else "(" ^ str ^ "+" ^ string_of_int hd ^ ")"
  in
  let base_str, tl =
    match unwrap_effect e with
    | FZero, (_, hd) :: tl -> string_of_int hd, tl
    | FVar tqv, (_, hd) :: tl ->
      tqvar_to_string effect_to_string tqv |> wrap_hd hd, tl
    | _ -> failwith "impossible"
  in
  List.fold_left
    (fun acc (o, n) ->
      let str =
        match o with
        | None -> string_of_int n
        | Some id -> wrap_hd n (id_to_string id)
      in
      acc ^ "." ^ str)
    base_str
    tl
;;

let rec constraint_to_string c =
  match c with
  (* Possibly look into forall operators later *)
  (* | CForAll (i, cs) ->
      Printf.sprintf
        "forall %s > 0.(%s)"
        (id_to_string i)
        (comma_sep constraint_to_string cs) *)
  | CLeq (e1, e2) -> effect_to_string e1 ^ " <= " ^ effect_to_string e2
;;

let cspecs_to_string constraints =
  let cmp_to_string cmp =
    match cmp with
    | SpecLess -> " < "
    | SpecLeq -> " <= "
  in
  if List.length constraints = 0
  then ""
  else
    " "
    ^ list_to_string
        (function
         | CSpec lst ->
           fst
           @@ List.fold_left
                (fun (acc, prev) curr ->
                  ( acc
                    ^ cid_to_string (fst prev)
                    ^ cmp_to_string (snd prev)
                    ^ cid_to_string (fst curr)
                  , curr ))
                ("", List.hd lst)
                (List.tl lst)
         | CEnd cid1 -> "end " ^ cid_to_string cid1)
        constraints
;;

let rec raw_ty_to_string t =
  match t with
  | TQVar tqv -> tqvar_to_string raw_ty_to_string tqv
  | TBool -> "bool"
  | TInt i -> "int<<" ^ size_to_string i ^ ">>"
  | TName (cid, sizes, b) ->
    cid_to_string cid
    ^ sizes_to_string sizes
    ^ if cfg.verbose_types then "{" ^ string_of_bool b ^ "}" else ""
  | TAbstract (cid, sizes, b, _) ->
    let base =
      if cfg.verbose_types
      then Printf.sprintf "Abs[%s]" (cid_to_string cid)
      else cid_to_string cid
    in
    base
    ^ sizes_to_string sizes
    ^ if cfg.verbose_types then "{" ^ string_of_bool b ^ "}" else ""
  | TEvent -> "event"
  | TFun func -> func_to_string func
  | TMemop (n, size) -> Printf.sprintf "memop%d<<%s>>" n (size_to_string size)
  | TVoid -> "void"
  | TGroup -> "group"
  | TRecord lst ->
    "{"
    ^ concat_map "; " (fun (str, ty) -> raw_ty_to_string ty ^ " " ^ str) lst
    ^ "}"
  | TVector (ty, size) ->
    Printf.sprintf "%s[%s]" (raw_ty_to_string ty) (size_to_string size)
  | TTuple tys -> "(" ^ concat_map " * " raw_ty_to_string tys ^ ")"
  | TTable t ->
    " table_type {"
    ^ "\n\tkey_size: "
    ^ comma_sep size_to_string t.tkey_sizes
    ^ "\n\targ_ty: "
    ^ comma_sep ty_to_string t.tparam_tys
    ^ "\n\tret_ty: "
    ^ comma_sep ty_to_string t.tret_tys
    ^ "}\n"
  | TAction a ->
    Printf.sprintf
      "%s -> %s -> %s"
      (concat_map " * " ty_to_string a.aconst_param_tys)
      (concat_map " * " ty_to_string a.aparam_tys)
      (comma_sep ty_to_string a.aret_tys)
  | TPat s -> Printf.sprintf "pat<<%s>>" (size_to_string s)

and func_to_string func =
  let arg_tys = concat_map ", " ty_to_string func.arg_tys in
  let ret_ty = ty_to_string func.ret_ty in
  if cfg.show_effects
  then
    Printf.sprintf
      "[%s] => (%s, %s) -> (%s, %s)"
      (comma_sep constraint_to_string !(func.constraints))
      arg_tys
      (effect_to_string func.start_eff)
      ret_ty
      (effect_to_string func.end_eff)
  else Printf.sprintf "(%s) -> %s" arg_tys ret_ty

and ty_to_string t =
  let eff_str =
    if cfg.show_effects && (is_global t || cfg.show_all_effects)
    then effect_to_string t.teffect |> wrap "(" ")"
    else ""
  in
  match !(t.tprint_as) with
  | Some raw_ty when cfg.use_type_names && false ->
    raw_ty_to_string raw_ty ^ eff_str
  | _ -> raw_ty_to_string t.raw_ty ^ eff_str
;;

let pat_to_string p =
  match p with
  | PWild -> "_"
  | PNum n -> Z.to_string n
  | PVar (cid, _) -> cid_to_string cid
  | PBit bs ->
    "0b"
    ^ (bs
      |> List.map (function
           | 0 -> '0'
           | 1 -> '1'
           | _ -> '*')
      |> String.of_list)
  | PEvent (e, p1) -> (cid_to_string e)
;;

let op_to_string op =
  match op with
  (* Unary operators *)
  | Not -> "!"
  | Neg -> "-"
  | BitNot -> "~"
  | Cast size -> "(int<<" ^ size_to_string size ^ ">>)"
  (* Binary operators *)
  | And -> "&&"
  | Or -> "||"
  | Eq -> "=="
  | Neq -> "!="
  | Less -> "<"
  | More -> ">"
  | Leq -> "<="
  | Geq -> ">="
  | Plus -> "+"
  | Sub -> "-"
  | SatPlus -> "|+|"
  | SatSub -> "|-|"
  | Conc -> "^"
  | BitAnd -> "&"
  | BitOr -> "|"
  | BitXor -> "^^"
  | LShift -> "<<"
  | RShift -> ">>"
  | Slice (n, m) ->
    Printf.sprintf "[%s : %s]" (size_to_string n) (size_to_string m)
  | TGet (n, m) -> Printf.sprintf "[%d get %d]" n m
  | PatExact -> ""
  | PatMask -> "&"
;;

let bs_to_string bs =
  "0b"
  ^ (bs
    |> List.map (function
         | 0 -> '0'
         | 1 -> '1'
         | _ -> '*')
    |> String.of_list)
;;

let rec v_to_string v =
  match v with
  | VBool true -> "true"
  | VBool false -> "false"
  | VInt i -> integer_to_string i
  | VEvent event -> event_to_string event
  | VGlobal i -> "global_" ^ string_of_int i
  | VGroup vs -> Printf.sprintf "{%s}" (comma_sep location_to_string vs)
  | VPat bs -> bs_to_string bs

and value_to_string v = v_to_string v.v

and event_to_string { eid; data; edelay } =
  let delaystr =
    if edelay <> 0 && cfg.verbose_types
    then "@" ^ string_of_int edelay ^ "ns"
    else ""
  in
  Printf.sprintf
    "%s(%s)%s"
    (cid_to_string eid)
    (comma_sep value_to_string data)
    delaystr
;;

let rec e_to_string e =
  match e with
  | EVal v -> v_to_string v.v
  | EVar cid -> cid_to_string cid
  | EInt (z, size) ->
    Z.to_string z
    ^
    (match Option.map STQVar.strip_links size with
     | None -> ""
     | Some (IConst 32) -> ""
     | Some size -> "<<" ^ size_to_string size ^ ">>")
  | EOp (op, [e]) -> op_to_string op ^ exp_to_string e
  | EOp (op, [e1; e2]) -> exp_to_string e1 ^ op_to_string op ^ exp_to_string e2
  | EOp (op, es) ->
    error
      ("wrong number of arguments ("
      ^ string_of_int (List.length es)
      ^ ") to "
      ^ op_to_string op)
  | ECall (cid, es) ->
    Printf.sprintf "%s(%s)" (cid_to_string cid) (es_to_string es)
  | EHash (size, es) ->
    Printf.sprintf "hash<<%s>>(%s)" (size_to_string size) (es_to_string es)
  | EFlood e -> Printf.sprintf "flood %s" (exp_to_string e)
  | EProj (e, l) -> exp_to_string e ^ "#" ^ l
  | ERecord lst ->
    Printf.sprintf
      "{%s}"
      (concat_map "; " (fun (str, exp) -> str ^ " = " ^ exp_to_string exp) lst)
  | EWith (base, lst) ->
    Printf.sprintf
      "{%s with %s}"
      (exp_to_string base)
      (concat_map "; " (fun (str, exp) -> str ^ " = " ^ exp_to_string exp) lst)
  | EVector es -> list_to_string exp_to_string es
  | EComp (e, i, k) ->
    Printf.sprintf
      "[%s for %s < %s]"
      (exp_to_string e)
      (id_to_string i)
      (size_to_string k)
  | EIndex (e, i) ->
    Printf.sprintf "%s[%s]" (exp_to_string e) (size_to_string i)
  | ETuple es -> "(" ^ concat_map ", " exp_to_string es ^ ")"
  | ESizeCast (sz1, sz2) ->
    Printf.sprintf "to_int<<%s>>(%s)" (size_to_string sz1) (size_to_string sz2)
  | EStmt (s, e) ->
    Printf.sprintf "{%s; return %s}" (stmt_to_string s) (exp_to_string e)
<<<<<<< HEAD
  | ETransitionRegex (id, idx_exp, ev_exp) ->
    Printf.sprintf "transition(%s, %s, %s)" (id_to_string id) (exp_to_string idx_exp) (match ev_exp with | Some e -> (exp_to_string e) | None -> "None")
  | ETableCreate(t) -> 
    Printf.sprintf "table_create<%s>((%s),%s, %s(%s))" 
=======
  | ETableCreate t ->
    Printf.sprintf
      "table_create<%s>((%s),%s, %s(%s))"
>>>>>>> 36ce741a
      (ty_to_string t.tty)
      (concat_map "," exp_to_string t.tactions)
      (exp_to_string t.tsize)
      (cid_to_string (fst t.tdefault))
      (comma_sep exp_to_string (snd t.tdefault))
  | ETableMatch tr ->
    Printf.sprintf "table_match(%s);" (comma_sep exp_to_string tr.args)
  | EPatWild _ -> "_"

and exp_to_string e = e_to_string e.e
(* ^ Printf.sprintf "[ty:%s]"
  @@ Option.map_default ty_to_string "" e.ety *)

and es_to_string es = comma_sep exp_to_string es

and params_to_string ps =
  comma_sep (fun (i, t) -> ty_to_string t ^ " " ^ id_to_string i) ps

and branch_to_string (ps, s) =
  Printf.sprintf
    "| %s -> {\n%s\n}"
    (comma_sep pat_to_string ps)
    (stmt_to_string s)

and action_to_string (name, (ps, stmt)) =
  Printf.sprintf
    "%s(%s) =\n\t{%s}"
    name
    (params_to_string ps)
    (stmt_to_string stmt)

and entry_to_string entry =
  Printf.sprintf
    "[%s](%s) -> %s(%s);"
    (string_of_int entry.eprio)
    (comma_sep exp_to_string entry.ematch)
    (id_to_string entry.eaction)
    (comma_sep exp_to_string entry.eargs)

and stmt_to_string s =
  match s.s with
  | SAssign (i, e) -> id_to_string i ^ " = " ^ exp_to_string e ^ ";"
  | SNoop -> ""
  | SGen (g, e) ->
    (match g with
     | GSingle None -> Printf.sprintf "generate %s;" (exp_to_string e)
     | _ ->
       let gen_str, loc =
         match g with
         | GSingle eo -> "generate_switch", Option.get eo
         | GMulti loc -> "generate_ports", loc
         | GPort loc -> "generate_port", loc
       in
       Printf.sprintf
         "%s (%s, %s);"
         gen_str
         (exp_to_string loc)
         (exp_to_string e))
  | SLocal (i, t, e) ->
    Printf.sprintf
      "%s %s = %s;"
      (raw_ty_to_string t.raw_ty)
      (id_to_string i)
      (exp_to_string e)
  | SPrintf (s, es) ->
    Printf.sprintf "printf \"%s\" %s;" s (comma_sep exp_to_string es)
  | SUnit e -> exp_to_string e ^ ";"
  | SIf (e, s1, s2) ->
    let s2_str =
      match s2.s with
      | SNoop -> ""
      | _ -> "else {\n" ^ stmt_to_string s2 ^ "\n}"
    in
    Printf.sprintf
      "if (%s) {\n%s\n} %s"
      (exp_to_string e)
      (stmt_to_string s1)
      s2_str
  | SRet eopt ->
    let estr =
      match eopt with
      | Some e -> " " ^ exp_to_string e
      | None -> ""
    in
    Printf.sprintf "return%s;" estr
  | SSeq (s1, s2) ->
    let str1, str2 = stmt_to_string s1, stmt_to_string s2 in
    if str1 = "" then str2 else if str2 = "" then str1 else str1 ^ "\n" ^ str2
  | SMatch (es, branches) ->
    let estr =
      let s = comma_sep exp_to_string es in
      if List.length es = 1 then s else "(" ^ s ^ ")"
    in
    "match " ^ estr ^ " with \n" ^ concat_map "\n" branch_to_string branches
  | SLoop (s, i, k) ->
    Printf.sprintf
      "for (%s < %s) {\n%s\n}"
      (id_to_string i)
      (size_to_string k)
      (stmt_to_string s)
  | STableMatch tbl_rec ->
    if tbl_rec.out_tys <> None
    then
      Printf.sprintf
        "%s %s = table_match(%s, (%s), (%s));"
        (comma_sep ty_to_string (Option.get tbl_rec.out_tys))
        (comma_sep id_to_string tbl_rec.outs)
        (exp_to_string tbl_rec.tbl)
        (comma_sep exp_to_string tbl_rec.keys)
        (comma_sep exp_to_string tbl_rec.args)
    else
      Printf.sprintf
        "%s = table_match(%s);"
        (comma_sep id_to_string tbl_rec.outs)
        (comma_sep exp_to_string ((tbl_rec.tbl :: tbl_rec.keys) @ tbl_rec.args))
  | STableInstall (id, entries) ->
    Printf.sprintf
<<<<<<< HEAD
     "table_install(%s, {\n\t%s\n\t}\n);"
     (exp_to_string id)
     (List.map entry_to_string entries |> String.concat "\n")

  | SResetRegex (id, idx) ->
    Printf.sprintf 
    "reset_regex(%s, %s);"
    (id_to_string id)
    (exp_to_string idx)
=======
      "table_install(%s, {\n\t%s\n\t}\n);"
      (exp_to_string id)
      (List.map entry_to_string entries |> String.concat "\n")
>>>>>>> 36ce741a
;;

let statement_to_string = stmt_to_string

let event_sort_to_string sort =
  match sort with
  | EEntry true -> "entry control event"
  | EEntry false -> "entry event"
  | EExit -> "exit event"
  | EBackground -> "event"
;;
let var_regex_to_string vr = 
  Printf.sprintf 
    "TODO: EVENT SPEC TO STRING"
    (*(id_to_string (fst es))
    (list_to_string exp_to_string (snd es))*)
;;


let rec interface_spec_to_string spec =
  match spec.ispec with
  | InSize id -> Printf.sprintf "size %s;" (id_to_string id)
  | InVar (id, ty) ->
    Printf.sprintf "%s %s;" (ty_to_string ty) (id_to_string id)
  | InTy (id, sizes, tyo, b) ->
    let prefix = if b then "global " else "" in
    let decl = prefix ^ "type " ^ id_to_string id ^ sizes_to_string sizes in
    (match tyo with
     | None -> decl ^ ";"
     | Some ty -> decl ^ " = " ^ ty_to_string ty)
  | InConstr (id, ty, params) ->
    Printf.sprintf
      "constr %s %s(%s);"
      (ty_to_string ty)
      (id_to_string id)
      (params_to_string params)
  | InFun (id, rty, cspecs, params) ->
    Printf.sprintf
      "fun %s %s(%s)%s;"
      (ty_to_string rty)
      (id_to_string id)
      (params_to_string params)
      (cspecs_to_string cspecs)
  | InEvent (id, cspecs, params) ->
    Printf.sprintf
      "event %s(%s)%s;"
      (id_to_string id)
      (params_to_string params)
      (cspecs_to_string cspecs)
  | InModule (id, intf) ->
    Printf.sprintf
      "module %s : {\n%s\n}"
      (id_to_string id)
      (interface_to_string intf)

and interface_to_string specs =
  "{\n" ^ concat_map "\n\n" interface_spec_to_string specs ^ "\n}\n"

and memop_to_string body = stmt_to_string (memop_body_to_stmt body)

<<<<<<< HEAD

=======
and parser_action_to_string action =
  match action with
  | PSkip ty -> Printf.sprintf "skip %s;" (ty_to_string ty)
  | PRead (id, ty) ->
    Printf.sprintf "read %s : %s;" (id_to_string id) (ty_to_string ty)
  | PAssign (lval, exp) ->
    Printf.sprintf "%s = %s;" (exp_to_string lval) (exp_to_string exp)

and parser_branch_to_string (pat, block) =
  Printf.sprintf "| %s -> %s" (pat_to_string pat) (parser_block_to_string block)

and parser_step_to_string step =
  match step with
  | PGen e -> Printf.sprintf "generate %s;" (exp_to_string e)
  | PCall e -> Printf.sprintf "%s;" (exp_to_string e)
  | PMatch (e, branches) ->
    Printf.sprintf
      "match %s with %s"
      (exp_to_string e)
      (concat_map "\n" parser_branch_to_string branches)
  | PDrop -> "drop;"

and parser_block_to_string (actions, step) =
  concat_map "\n" (parser_action_to_string % fst) actions
  ^ "\n"
  ^ (parser_step_to_string % fst) step

and parser_to_string p = parser_block_to_string p
>>>>>>> 36ce741a

and d_to_string d =
  match d with
  | DGlobal (id, ty, exp) ->
    Printf.sprintf
      "global %s %s = %s;\n"
      (ty_to_string ty)
      (id_to_string id)
      (exp_to_string exp)
  | DHandler (id, hsort, (params, s)) ->
    Printf.sprintf
      "%shandle %s(%s) {\n%s\n}"
      (match hsort with
       | HControl -> "control "
       | HData -> ""
       | HEgress -> "@egress")
      (id_to_string id)
      (params_to_string params)
      (stmt_to_string s)
  | DEvent (id, sort, cspecs, params) ->
    Printf.sprintf
      "%s %s(%s) %s;"
      (event_sort_to_string sort)
      (id_to_string id)
      (params_to_string params)
      (cspecs_to_string cspecs)
  | DFun (id, rty, cspecs, (params, s)) ->
    Printf.sprintf
      "fun %s %s(%s)%s {\n%s\n}"
      (ty_to_string rty)
      (id_to_string id)
      (params_to_string params)
      (cspecs_to_string cspecs)
      (stmt_to_string s)
  | DMemop (id, params, mbody) ->
    Printf.sprintf
      "memop %s(%s)\n {%s}"
      (id_to_string id)
      (params_to_string params)
      (memop_to_string mbody)
  | DSize (id, szo) -> begin
    match szo with
    | None -> Printf.sprintf "size %s;" (id_to_string id)
    | Some size ->
      Printf.sprintf "size %s = %s;" (id_to_string id) (size_to_string size)
  end
  | DConst (id, ty, e) ->
    Printf.sprintf
      "const %s %s = %s;"
      (id_to_string id)
      (ty_to_string ty)
      (exp_to_string e)
  | DExtern (id, ty) ->
    Printf.sprintf "extern %s %s;" (id_to_string id) (ty_to_string ty)
  | DSymbolic (id, ty) ->
    Printf.sprintf "symbolic %s %s;" (id_to_string id) (ty_to_string ty)
  | DUserTy (id, sizes, ty) ->
    Printf.sprintf
      "type %s%s = %s"
      (id_to_string id)
      (sizes_to_string sizes)
      (ty_to_string ty)
  | DConstr (id, ty, params, exp) ->
    Printf.sprintf
      "constr %s %s(%s) = %s;"
      (ty_to_string ty)
      (id_to_string id)
      (params_to_string params)
      (exp_to_string exp)
  | DModule (id, intf, ds) ->
    let intf_str =
      if List.is_empty intf then "" else " : " ^ interface_to_string intf
    in
    Printf.sprintf
      "module %s%s {\n%s\n}"
      (id_to_string id)
      intf_str
      (decls_to_string ds)
  | DModuleAlias (id1, e, cid1, cid2) ->
    Printf.sprintf
      "module %s = %s if %s else %s"
      (id_to_string id1)
      (cid_to_string cid1)
      (exp_to_string e)
      (cid_to_string cid2)
<<<<<<< HEAD
  | DVarRegex (id, size, alph, var_regex) ->
    Printf.sprintf
      "spec %s event %s"
      (id_to_string id)
      (var_regex_to_string var_regex)
  | DSpecRegex (id, size, spec_regex) -> 
    Printf.sprintf
      "spec %s event"
      (id_to_string id)
  | DAction(id, ret_tys, const_params, (dyn_params, acn_body)) -> 
    Printf.sprintf 
      "action (%s) %s(%s)(%s) {\n\taction_return (%s)\n}\n" 
=======
  | DAction (id, ret_tys, const_params, (dyn_params, acn_body)) ->
    Printf.sprintf
      "action (%s) %s(%s)(%s) {\n\taction_return (%s)\n}\n"
>>>>>>> 36ce741a
      (comma_sep ty_to_string ret_tys)
      (id_to_string id)
      (params_to_string const_params)
      (params_to_string dyn_params)
      (comma_sep exp_to_string acn_body)
<<<<<<< HEAD
  |DAlphabet (id, ids) ->
    Printf.sprintf
    "Alphabet %s = %s" (id_to_string id) (List.fold_left (fun acc id -> (id_to_string id) ^ acc) "" ids)
=======
  | DParser (id, params, parser) ->
    Printf.sprintf
      "parser %s(%s) {\n%s\n}\n"
      (id_to_string id)
      (params_to_string params)
      (parser_block_to_string parser)
>>>>>>> 36ce741a

and decl_to_string d = d_to_string d.d
and decls_to_string ds = concat_map "\n\n" decl_to_string ds<|MERGE_RESOLUTION|>--- conflicted
+++ resolved
@@ -321,16 +321,10 @@
     Printf.sprintf "to_int<<%s>>(%s)" (size_to_string sz1) (size_to_string sz2)
   | EStmt (s, e) ->
     Printf.sprintf "{%s; return %s}" (stmt_to_string s) (exp_to_string e)
-<<<<<<< HEAD
   | ETransitionRegex (id, idx_exp, ev_exp) ->
     Printf.sprintf "transition(%s, %s, %s)" (id_to_string id) (exp_to_string idx_exp) (match ev_exp with | Some e -> (exp_to_string e) | None -> "None")
   | ETableCreate(t) -> 
     Printf.sprintf "table_create<%s>((%s),%s, %s(%s))" 
-=======
-  | ETableCreate t ->
-    Printf.sprintf
-      "table_create<%s>((%s),%s, %s(%s))"
->>>>>>> 36ce741a
       (ty_to_string t.tty)
       (concat_map "," exp_to_string t.tactions)
       (exp_to_string t.tsize)
@@ -448,7 +442,6 @@
         (comma_sep exp_to_string ((tbl_rec.tbl :: tbl_rec.keys) @ tbl_rec.args))
   | STableInstall (id, entries) ->
     Printf.sprintf
-<<<<<<< HEAD
      "table_install(%s, {\n\t%s\n\t}\n);"
      (exp_to_string id)
      (List.map entry_to_string entries |> String.concat "\n")
@@ -458,11 +451,6 @@
     "reset_regex(%s, %s);"
     (id_to_string id)
     (exp_to_string idx)
-=======
-      "table_install(%s, {\n\t%s\n\t}\n);"
-      (exp_to_string id)
-      (List.map entry_to_string entries |> String.concat "\n")
->>>>>>> 36ce741a
 ;;
 
 let statement_to_string = stmt_to_string
@@ -523,9 +511,6 @@
 
 and memop_to_string body = stmt_to_string (memop_body_to_stmt body)
 
-<<<<<<< HEAD
-
-=======
 and parser_action_to_string action =
   match action with
   | PSkip ty -> Printf.sprintf "skip %s;" (ty_to_string ty)
@@ -554,7 +539,6 @@
   ^ (parser_step_to_string % fst) step
 
 and parser_to_string p = parser_block_to_string p
->>>>>>> 36ce741a
 
 and d_to_string d =
   match d with
@@ -640,7 +624,6 @@
       (cid_to_string cid1)
       (exp_to_string e)
       (cid_to_string cid2)
-<<<<<<< HEAD
   | DVarRegex (id, size, alph, var_regex) ->
     Printf.sprintf
       "spec %s event %s"
@@ -653,28 +636,20 @@
   | DAction(id, ret_tys, const_params, (dyn_params, acn_body)) -> 
     Printf.sprintf 
       "action (%s) %s(%s)(%s) {\n\taction_return (%s)\n}\n" 
-=======
-  | DAction (id, ret_tys, const_params, (dyn_params, acn_body)) ->
-    Printf.sprintf
-      "action (%s) %s(%s)(%s) {\n\taction_return (%s)\n}\n"
->>>>>>> 36ce741a
       (comma_sep ty_to_string ret_tys)
       (id_to_string id)
       (params_to_string const_params)
       (params_to_string dyn_params)
       (comma_sep exp_to_string acn_body)
-<<<<<<< HEAD
   |DAlphabet (id, ids) ->
     Printf.sprintf
     "Alphabet %s = %s" (id_to_string id) (List.fold_left (fun acc id -> (id_to_string id) ^ acc) "" ids)
-=======
   | DParser (id, params, parser) ->
     Printf.sprintf
       "parser %s(%s) {\n%s\n}\n"
       (id_to_string id)
       (params_to_string params)
       (parser_block_to_string parser)
->>>>>>> 36ce741a
 
 and decl_to_string d = d_to_string d.d
 and decls_to_string ds = concat_map "\n\n" decl_to_string ds