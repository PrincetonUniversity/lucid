open Batteries
open Syntax
open SyntaxUtils

let cfg = Cmdline.cfg
let concat_map sep f lst = lst |> List.map f |> String.concat sep
let list_to_string f lst = Printf.sprintf "[%s]" (concat_map "; " f lst)
let comma_sep f xs = concat_map "," f xs

let integer_to_string n =
  if cfg.verbose_types then Integer.to_string n else Integer.value_string n
;;

let location_to_string l = string_of_int l
let id_to_string id = if cfg.verbose_types then Id.to_string id else Id.name id

let cid_to_string cid =
  if cfg.verbose_types
  then Cid.to_string cid
  else String.concat "." @@ Cid.names cid
;;

let tqvar_to_string_friendly f t =
  match t with
  | QVar id -> "'" ^ Id.to_string id
  | TVar { contents = Unbound (id, _) } -> "?" ^ Id.to_string id
  | TVar { contents = Link x } -> f x
;;

let tqvar_to_string_full f t =
  match t with
  | QVar id -> "Q{" ^ Id.to_string id ^ "}"
  | TVar { contents = Unbound (id, l) } ->
    "T{" ^ Id.to_string id ^ ", " ^ string_of_int l ^ "}"
  | TVar { contents = Link x } ->
    let xstr = f x in
    if cfg.show_tvar_links then "T{" ^ xstr ^ "}" else xstr
;;

let tqvar_to_string tqv =
  if cfg.verbose_types
  then tqvar_to_string_full tqv
  else tqvar_to_string_friendly tqv
;;

let rec size_to_string s =
  match s with
  | IVar tqv -> tqvar_to_string size_to_string tqv
  | IConst i -> string_of_int i
  | IUser cid -> cid_to_string cid
  | ISum (tqvs, n) ->
    concat_map " + " size_to_string tqvs ^ " + " ^ string_of_int n
;;

let wrap l r str = if String.equal str "" then "" else l ^ str ^ r
let sizes_to_string sizes = comma_sep size_to_string sizes |> wrap "<<" ">>"

let rec effect_to_string e =
  let wrap_hd hd str =
    if hd <= 0 then str else "(" ^ str ^ "+" ^ string_of_int hd ^ ")"
  in
  let base_str, tl =
    match unwrap_effect e with
    | FZero, (_, hd) :: tl -> string_of_int hd, tl
    | FVar tqv, (_, hd) :: tl ->
      tqvar_to_string effect_to_string tqv |> wrap_hd hd, tl
    | _ -> failwith "impossible"
  in
  List.fold_left
    (fun acc (o, n) ->
      let str =
        match o with
        | None -> string_of_int n
        | Some id -> wrap_hd n (id_to_string id)
      in
      acc ^ "." ^ str)
    base_str
    tl
;;

let rec constraint_to_string c =
  match c with
  (* Possibly look into forall operators later *)
  (* | CForAll (i, cs) ->
      Printf.sprintf
        "forall %s > 0.(%s)"
        (id_to_string i)
        (comma_sep constraint_to_string cs) *)
  | CLeq (e1, e2) -> effect_to_string e1 ^ " <= " ^ effect_to_string e2
;;

let cspecs_to_string constraints =
  let cmp_to_string cmp =
    match cmp with
    | SpecLess -> " < "
    | SpecLeq -> " <= "
  in
  if List.length constraints = 0
  then ""
  else
    " "
    ^ list_to_string
        (function
         | CSpec lst ->
           fst
           @@ List.fold_left
                (fun (acc, prev) curr ->
                  ( acc
                    ^ cid_to_string (fst prev)
                    ^ cmp_to_string (snd prev)
                    ^ cid_to_string (fst curr)
                  , curr ))
                ("", List.hd lst)
                (List.tl lst)
         | CEnd cid1 -> "end " ^ cid_to_string cid1)
        constraints
;;

let rec raw_ty_to_string t =
  match t with
  | TQVar tqv -> tqvar_to_string raw_ty_to_string tqv
  | TBool -> "bool"
  | TInt i -> "int<<" ^ size_to_string i ^ ">>"
  | TName (cid, sizes, b) ->
    cid_to_string cid
    ^ sizes_to_string sizes
    ^ if cfg.verbose_types then "{" ^ string_of_bool b ^ "}" else ""
  | TAbstract (cid, sizes, b, _) ->
    let base =
      if cfg.verbose_types
      then Printf.sprintf "Abs[%s]" (cid_to_string cid)
      else cid_to_string cid
    in
    base
    ^ sizes_to_string sizes
    ^ if cfg.verbose_types then "{" ^ string_of_bool b ^ "}" else ""
  | TEvent -> "event"
  | TFun func -> func_to_string func
  | TMemop (n, size) -> Printf.sprintf "memop%d<<%s>>" n (size_to_string size)
  | TVoid -> "void"
  | TGroup -> "group"
  | TRecord lst ->
    "{"
    ^ concat_map "; " (fun (str, ty) -> raw_ty_to_string ty ^ " " ^ str) lst
    ^ "}"
  | TVector (ty, size) ->
    Printf.sprintf "%s[%s]" (raw_ty_to_string ty) (size_to_string size)
  | TTuple tys -> "(" ^ concat_map " * " raw_ty_to_string tys ^ ")"
  | TTable(t) -> 
    " table_type {"
    ^"\n\tkey_size: "^(comma_sep size_to_string t.tkey_sizes)
    ^"\n\targ_ty: "^(comma_sep ty_to_string t.tparam_tys)
    ^"\n\tret_ty: "^(comma_sep ty_to_string t.tret_tys)
    ^"}\n"
  | TAction(a) -> 
    Printf.sprintf 
      "%s -> %s -> %s"
      (concat_map " * " ty_to_string a.aconst_param_tys)
      (concat_map " * " ty_to_string a.aparam_tys)
      (comma_sep ty_to_string a.aret_tys)
  | TPat(s) -> 
    Printf.sprintf
      "pat<<%s>>" (size_to_string s)

and func_to_string func =
  let arg_tys = concat_map ", " ty_to_string func.arg_tys in
  let ret_ty = ty_to_string func.ret_ty in
  if cfg.show_effects
  then
    Printf.sprintf
      "[%s] => (%s, %s) -> (%s, %s)"
      (comma_sep constraint_to_string !(func.constraints))
      arg_tys
      (effect_to_string func.start_eff)
      ret_ty
      (effect_to_string func.end_eff)
  else Printf.sprintf "(%s) -> %s" arg_tys ret_ty

and ty_to_string t =
  let eff_str =
    if cfg.show_effects && (is_global t || cfg.show_all_effects)
    then effect_to_string t.teffect |> wrap "(" ")"
    else ""
  in
  match !(t.tprint_as) with
  | Some raw_ty when cfg.use_type_names && false ->
    raw_ty_to_string raw_ty ^ eff_str
  | _ -> raw_ty_to_string t.raw_ty ^ eff_str
;;

let pat_to_string p =
  match p with
  | PWild -> "_"
  | PNum n -> Z.to_string n
  | PVar (cid, _) -> cid_to_string cid
  | PBit bs ->
    "0b"
    ^ (bs
      |> List.map (function
           | 0 -> '0'
           | 1 -> '1'
           | _ -> '*')
      |> String.of_list)
  | PEvent (e, p1) -> (cid_to_string e)
;;

let op_to_string op =
  match op with
  (* Unary operators *)
  | Not -> "!"
  | Neg -> "-"
  | BitNot -> "~"
  | Cast size -> "(int<<" ^ size_to_string size ^ ">>)"
  (* Binary operators *)
  | And -> "&&"
  | Or -> "||"
  | Eq -> "=="
  | Neq -> "!="
  | Less -> "<"
  | More -> ">"
  | Leq -> "<="
  | Geq -> ">="
  | Plus -> "+"
  | Sub -> "-"
  | SatPlus -> "|+|"
  | SatSub -> "|-|"
  | Conc -> "^"
  | BitAnd -> "&"
  | BitOr -> "|"
  | BitXor -> "^^"
  | LShift -> "<<"
  | RShift -> ">>"
  | Slice (n, m) ->
    Printf.sprintf "[%s : %s]" (size_to_string n) (size_to_string m)
  | TGet (n, m) -> Printf.sprintf "[%d get %d]" n m
  | PatExact -> ""
  | PatMask -> "&"
;;

let bs_to_string bs ="0b"
  ^ (bs
    |> List.map (function
         | 0 -> '0'
         | 1 -> '1'
         | _ -> '*')
    |> String.of_list)
;;

let rec v_to_string v =
  match v with
  | VBool true -> "true"
  | VBool false -> "false"
  | VInt i -> integer_to_string i
  | VEvent event -> event_to_string event
  | VGlobal i -> "global_" ^ string_of_int i
  | VGroup vs -> Printf.sprintf "{%s}" (comma_sep location_to_string vs)
  | VPat bs -> bs_to_string bs

and value_to_string v = v_to_string v.v

and event_to_string { eid; data; edelay } =
  let delaystr =
    if edelay <> 0 && cfg.verbose_types
    then "@" ^ string_of_int edelay ^ "ns"
    else ""
  in
  Printf.sprintf
    "%s(%s)%s"
    (cid_to_string eid)
    (comma_sep value_to_string data)
    delaystr
;;

let rec e_to_string e =
  match e with
  | EVal v -> v_to_string v.v
  | EVar cid -> cid_to_string cid
  | EInt (z, size) ->
    Z.to_string z
    ^
    (match Option.map STQVar.strip_links size with
     | None -> ""
     | Some (IConst 32) -> ""
     | Some size -> "<<" ^ size_to_string size ^ ">>")
  | EOp (op, [e]) -> op_to_string op ^ exp_to_string e
  | EOp (op, [e1; e2]) -> exp_to_string e1 ^ op_to_string op ^ exp_to_string e2
  | EOp (op, es) ->
    error
      ("wrong number of arguments ("
      ^ string_of_int (List.length es)
      ^ ") to "
      ^ op_to_string op)
  | ECall (cid, es) ->
    Printf.sprintf "%s(%s)" (cid_to_string cid) (es_to_string es)
  | EHash (size, es) ->
    Printf.sprintf "hash<<%s>>(%s)" (size_to_string size) (es_to_string es)
  | EFlood e -> Printf.sprintf "flood %s" (exp_to_string e)
  | EProj (e, l) -> exp_to_string e ^ "#" ^ l
  | ERecord lst ->
    Printf.sprintf
      "{%s}"
      (concat_map "; " (fun (str, exp) -> str ^ " = " ^ exp_to_string exp) lst)
  | EWith (base, lst) ->
    Printf.sprintf
      "{%s with %s}"
      (exp_to_string base)
      (concat_map "; " (fun (str, exp) -> str ^ " = " ^ exp_to_string exp) lst)
  | EVector es -> list_to_string exp_to_string es
  | EComp (e, i, k) ->
    Printf.sprintf
      "[%s for %s < %s]"
      (exp_to_string e)
      (id_to_string i)
      (size_to_string k)
  | EIndex (e, i) ->
    Printf.sprintf "%s[%s]" (exp_to_string e) (size_to_string i)
  | ETuple es -> "(" ^ concat_map ", " exp_to_string es ^ ")"
  | ESizeCast (sz1, sz2) ->
    Printf.sprintf "to_int<<%s>>(%s)" (size_to_string sz1) (size_to_string sz2)
  | EStmt (s, e) ->
    Printf.sprintf "{%s; return %s}" (stmt_to_string s) (exp_to_string e)
<<<<<<< HEAD
  | ETransitionRegex (id, idx_exp, ev_exp) ->
    Printf.sprintf "{Transition %s with idx %s and ev %s}" (id_to_string id) (exp_to_string idx_exp) (match ev_exp with | Some e -> (exp_to_string e) | None -> "None")
=======
  | ETableCreate(t) -> 
    Printf.sprintf "table_create<%s>((%s),%s, %s(%s))" 
      (ty_to_string t.tty)
      (concat_map "," exp_to_string t.tactions)
      (exp_to_string t.tsize)
      (cid_to_string (fst t.tdefault))
      (comma_sep exp_to_string (snd t.tdefault))
  | ETableMatch(tr) -> 
    Printf.sprintf "table_match(%s);"
      (comma_sep exp_to_string tr.args)
  | EPatWild(_) -> "_"

>>>>>>> 5b054314

and exp_to_string e = e_to_string e.e
(* ^ Printf.sprintf "[ty:%s]"
  @@ Option.map_default ty_to_string "" e.ety *)

and es_to_string es = comma_sep exp_to_string es

and params_to_string ps =
  comma_sep (fun (i, t) -> ty_to_string t ^ " " ^ id_to_string i) ps

and branch_to_string (ps, s) =
  Printf.sprintf
    "| %s -> {\n%s\n}"
    (comma_sep pat_to_string ps)
    (stmt_to_string s)

and action_to_string (name, (ps, stmt)) =
  Printf.sprintf 
    "%s(%s) =\n\t{%s}"
    name
    (params_to_string ps)
    (stmt_to_string stmt)

and entry_to_string entry =
  Printf.sprintf
    "[%s](%s) -> %s(%s);"
    (string_of_int entry.eprio)
    (comma_sep exp_to_string entry.ematch)
    (id_to_string entry.eaction)
    (comma_sep exp_to_string entry.eargs)

and stmt_to_string s =
  match s.s with
  | SAssign (i, e) -> id_to_string i ^ " = " ^ exp_to_string e ^ ";"
  | SNoop -> ""
  | SGen (g, e) ->
    (match g with
     | GSingle None -> Printf.sprintf "generate %s;" (exp_to_string e)
     | _ ->
       let gen_str, loc =
         match g with
         | GSingle eo -> "generate_switch", Option.get eo
         | GMulti loc -> "generate_ports", loc
         | GPort loc -> "generate_port", loc
       in
       Printf.sprintf
         "%s (%s, %s);"
         gen_str
         (exp_to_string loc)
         (exp_to_string e))
  | SLocal (i, t, e) ->
    Printf.sprintf
      "%s %s = %s;"
      (raw_ty_to_string t.raw_ty)
      (id_to_string i)
      (exp_to_string e)
  | SPrintf (s, es) ->
    Printf.sprintf "printf \"%s\" %s;" s (comma_sep exp_to_string es)
  | SUnit e -> exp_to_string e ^ ";"
  | SIf (e, s1, s2) ->
    let s2_str =
      match s2.s with
      | SNoop -> ""
      | _ -> "else {\n" ^ stmt_to_string s2 ^ "\n}"
    in
    Printf.sprintf
      "if (%s) {\n%s\n} %s"
      (exp_to_string e)
      (stmt_to_string s1)
      s2_str
  | SRet eopt ->
    let estr =
      match eopt with
      | Some e -> " " ^ exp_to_string e
      | None -> ""
    in
    Printf.sprintf "return%s;" estr
  | SSeq (s1, s2) ->
    let str1, str2 = stmt_to_string s1, stmt_to_string s2 in
    if str1 = "" then str2 else if str2 = "" then str1 else str1 ^ "\n" ^ str2
  | SMatch (es, branches) ->
    let estr =
      let s = comma_sep exp_to_string es in
      if List.length es = 1 then s else "(" ^ s ^ ")"
    in
    "match " ^ estr ^ " with \n" ^ concat_map "\n" branch_to_string branches
  | SLoop (s, i, k) ->
    Printf.sprintf
      "for (%s < %s) {\n%s\n}"
      (id_to_string i)
      (size_to_string k)
      (stmt_to_string s)
  | STableMatch(tbl_rec) -> 
    if (tbl_rec.out_tys <> None)
    then (
    Printf.sprintf
     "%s %s = table_match(%s, (%s), (%s));"
      (comma_sep ty_to_string (Option.get tbl_rec.out_tys))
      (comma_sep id_to_string tbl_rec.outs)
      (exp_to_string tbl_rec.tbl)
      (comma_sep exp_to_string tbl_rec.keys)
      (comma_sep exp_to_string tbl_rec.args)
    )
  else (
    Printf.sprintf
     "%s = table_match(%s);"
      (comma_sep id_to_string tbl_rec.outs)
      (comma_sep exp_to_string (tbl_rec.tbl::tbl_rec.keys@tbl_rec.args)))
  | STableInstall(id, entries) -> 
    Printf.sprintf
     "table_install(%s, {\n\t%s\n\t}\n);"
     (exp_to_string id)
     (List.map entry_to_string entries |> String.concat "\n")
;;

let statement_to_string = stmt_to_string

let event_sort_to_string sort =
  match sort with
  | EEntry true -> "entry control event"
  | EEntry false -> "entry event"
  | EExit -> "exit event"
  | EBackground -> "event"
;;
let var_regex_to_string vr = 
  Printf.sprintf 
    "TODO: EVENT SPEC TO STRING"
    (*(id_to_string (fst es))
    (list_to_string exp_to_string (snd es))*)
;;


let rec interface_spec_to_string spec =
  match spec.ispec with
  | InSize id -> Printf.sprintf "size %s;" (id_to_string id)
  | InVar (id, ty) ->
    Printf.sprintf "%s %s;" (ty_to_string ty) (id_to_string id)
  | InTy (id, sizes, tyo, b) ->
    let prefix = if b then "global " else "" in
    let decl = prefix ^ "type " ^ id_to_string id ^ sizes_to_string sizes in
    (match tyo with
     | None -> decl ^ ";"
     | Some ty -> decl ^ " = " ^ ty_to_string ty)
  | InConstr (id, ty, params) ->
    Printf.sprintf
      "constr %s %s(%s);"
      (ty_to_string ty)
      (id_to_string id)
      (params_to_string params)
  | InFun (id, rty, cspecs, params) ->
    Printf.sprintf
      "fun %s %s(%s)%s;"
      (ty_to_string rty)
      (id_to_string id)
      (params_to_string params)
      (cspecs_to_string cspecs)
  | InEvent (id, cspecs, params) ->
    Printf.sprintf
      "event %s(%s)%s;"
      (id_to_string id)
      (params_to_string params)
      (cspecs_to_string cspecs)
  | InModule (id, intf) ->
    Printf.sprintf
      "module %s : {\n%s\n}"
      (id_to_string id)
      (interface_to_string intf)

and interface_to_string specs =
  "{\n" ^ concat_map "\n\n" interface_spec_to_string specs ^ "\n}\n"

and memop_to_string body = stmt_to_string (memop_body_to_stmt body)



and d_to_string d =
  match d with
  | DGlobal (id, ty, exp) ->
    Printf.sprintf
      "global %s %s = %s;\n"
      (ty_to_string ty)
      (id_to_string id)
      (exp_to_string exp)
  | DHandler (id, (params, s)) ->
    Printf.sprintf
      "handle %s(%s) {\n%s\n}"
      (id_to_string id)
      (params_to_string params)
      (stmt_to_string s)
  | DEvent (id, sort, cspecs, params) ->
    Printf.sprintf
      "%s %s(%s) %s;"
      (event_sort_to_string sort)
      (id_to_string id)
      (params_to_string params)
      (cspecs_to_string cspecs)
  | DFun (id, rty, cspecs, (params, s)) ->
    Printf.sprintf
      "fun %s %s(%s)%s {\n%s\n}"
      (ty_to_string rty)
      (id_to_string id)
      (params_to_string params)
      (cspecs_to_string cspecs)
      (stmt_to_string s)
  | DMemop (id, params, mbody) ->
    Printf.sprintf
      "memop %s(%s)\n {%s}"
      (id_to_string id)
      (params_to_string params)
      (memop_to_string mbody)
  | DSize (id, szo) -> begin
    match szo with
    | None -> Printf.sprintf "size %s;" (id_to_string id)
    | Some size ->
      Printf.sprintf "size %s = %s;" (id_to_string id) (size_to_string size)
  end
  | DConst (id, ty, e) ->
    Printf.sprintf
      "const %s %s = %s;"
      (id_to_string id)
      (ty_to_string ty)
      (exp_to_string e)
  | DExtern (id, ty) ->
    Printf.sprintf "extern %s %s;" (id_to_string id) (ty_to_string ty)
  | DSymbolic (id, ty) ->
    Printf.sprintf "symbolic %s %s;" (id_to_string id) (ty_to_string ty)
  | DUserTy (id, sizes, ty) ->
    Printf.sprintf
      "type %s%s = %s"
      (id_to_string id)
      (sizes_to_string sizes)
      (ty_to_string ty)
  | DConstr (id, ty, params, exp) ->
    Printf.sprintf
      "constr %s %s(%s) = %s;"
      (ty_to_string ty)
      (id_to_string id)
      (params_to_string params)
      (exp_to_string exp)
  | DModule (id, intf, ds) ->
    let intf_str =
      if List.is_empty intf then "" else " : " ^ interface_to_string intf
    in
    Printf.sprintf
      "module %s%s {\n%s\n}"
      (id_to_string id)
      intf_str
      (decls_to_string ds)
  | DModuleAlias (id1, e, cid1, cid2) ->
    Printf.sprintf
      "module %s = %s if %s else %s"
      (id_to_string id1)
      (cid_to_string cid1)
      (exp_to_string e)
      (cid_to_string cid2)
<<<<<<< HEAD
  | DVarRegex (id, size, var_regex) ->
    Printf.sprintf
      "spec %s event %s"
      (id_to_string id)
      (var_regex_to_string var_regex)
  | DSpecRegex (id, size, spec_regex) -> 
    Printf.sprintf
      "spec %s event"
      (id_to_string id)
=======
  | DAction(id, ret_tys, const_params, (dyn_params, acn_body)) -> 
    Printf.sprintf 
      "action (%s) %s(%s)(%s) {\n\taction_return (%s)\n}\n" 
      (comma_sep ty_to_string ret_tys)
      (id_to_string id)
      (params_to_string const_params)
      (params_to_string dyn_params)
      (comma_sep exp_to_string acn_body)
>>>>>>> 5b054314

and decl_to_string d = d_to_string d.d
and decls_to_string ds = concat_map "\n\n" decl_to_string ds<|MERGE_RESOLUTION|>--- conflicted
+++ resolved
@@ -319,10 +319,8 @@
     Printf.sprintf "to_int<<%s>>(%s)" (size_to_string sz1) (size_to_string sz2)
   | EStmt (s, e) ->
     Printf.sprintf "{%s; return %s}" (stmt_to_string s) (exp_to_string e)
-<<<<<<< HEAD
   | ETransitionRegex (id, idx_exp, ev_exp) ->
     Printf.sprintf "{Transition %s with idx %s and ev %s}" (id_to_string id) (exp_to_string idx_exp) (match ev_exp with | Some e -> (exp_to_string e) | None -> "None")
-=======
   | ETableCreate(t) -> 
     Printf.sprintf "table_create<%s>((%s),%s, %s(%s))" 
       (ty_to_string t.tty)
@@ -335,7 +333,6 @@
       (comma_sep exp_to_string tr.args)
   | EPatWild(_) -> "_"
 
->>>>>>> 5b054314
 
 and exp_to_string e = e_to_string e.e
 (* ^ Printf.sprintf "[ty:%s]"
@@ -591,7 +588,6 @@
       (cid_to_string cid1)
       (exp_to_string e)
       (cid_to_string cid2)
-<<<<<<< HEAD
   | DVarRegex (id, size, var_regex) ->
     Printf.sprintf
       "spec %s event %s"
@@ -601,7 +597,6 @@
     Printf.sprintf
       "spec %s event"
       (id_to_string id)
-=======
   | DAction(id, ret_tys, const_params, (dyn_params, acn_body)) -> 
     Printf.sprintf 
       "action (%s) %s(%s)(%s) {\n\taction_return (%s)\n}\n" 
@@ -610,7 +605,6 @@
       (params_to_string const_params)
       (params_to_string dyn_params)
       (comma_sep exp_to_string acn_body)
->>>>>>> 5b054314
 
 and decl_to_string d = d_to_string d.d
 and decls_to_string ds = concat_map "\n\n" decl_to_string ds