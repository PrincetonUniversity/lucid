open Syntax
open SyntaxUtils
open Batteries
open Collections
open Printing
open TyperUtil
open TyperUnify
open TyperInstGen
open TyperModules

let mk_ty rty = ty_eff rty (fresh_effect ())
let inst ty = instantiator#visit_ty (fresh_maps ()) ty

let auto_count = ref (-1)
let fresh_auto () =
  incr auto_count;
  Id.create ("auto" ^ string_of_int !auto_count)


let check_constraints span err_str (env : env) end_eff constraints =
  match env.ret_ty, IdMap.is_empty env.indices with
  | None, true ->
    (* In this case, we're in a handler, and not inside a loop. This means we're
       not doing inference, we're just checking that the user's constraints
       imply the function's constraints. *)
    if not (TyperZ3.check_implies env.constraints constraints)
    then
      error_sp span
      @@ err_str
      ^ " in a handler may violate global order. (Did you include all the \
         necessary constraints when declaring the event?)";
    { env with current_effect = end_eff }
  | _ ->
    (* In this case, either we're not in a handler or we're in a loop body.
       We should record the new constraints and make sure they're still
       satisfiable *)
    let new_constraints = constraints @ env.constraints in
    if not (TyperZ3.check_sat new_constraints)
    then error_sp span @@ err_str ^ " violates the global order";
    { env with current_effect = end_eff; constraints = new_constraints }
;;

let infer_value v =
  let vty =
    match v.v with
    | VBool _ -> TBool
    | VInt n -> TInt (IConst (Integer.size n))
    | VGroup _ -> TGroup
    | VGlobal _ | VEvent _ -> failwith "Cannot write values of these types"
    | VPat bs -> TPat (IConst (List.length bs))
  in
  { v with vty = Some (mk_ty vty) }
;;

let rec infer_pattern env p =
  match p with
  | PWild -> (fresh_type ()).raw_ty
  | PVar (cid, span) ->
    (* Basically the same process as typing an EVar *)
    (lookup_var span env cid).raw_ty
    |> instantiator#visit_raw_ty (fresh_maps ())
  | PNum _ -> TInt (fresh_size ())
  | PBit ps -> TInt (IConst (List.length ps))
  | PEvent (_) -> TEvent

<<<<<<< HEAD
and infer_exp (env : env) (e : exp) : env * exp =
=======
(* infer a pattern size, given that the pattern is 
   used in a place where it is expected to have size s. *)
let infer_pattern_size env sp p =
  match p with
  | PWild -> fresh_size ()
  | PVar(cid, span) -> (
    match ((lookup_var span env cid).raw_ty) with
    | TInt(sz) -> IConst (extract_size sz)
    | _ -> error_sp sp "Non-integer variable in a pattern")
  | PNum z -> IConst(Z.size z)
  | PBit ps -> IConst(List.length ps)

let rec infer_exp (env : env) (e : exp) : env * exp =
>>>>>>> 5b054314
  (* print_endline @@ "Inferring " ^ exp_to_string e; *)
  match e.e with
  | EVar cid ->
    let inst t = instantiator#visit_ty (fresh_maps ()) t in
    let t = lookup_var e.espan env cid in
    env, Some (inst t) |> wrap e
  | EVal v ->
    let v = infer_value v in
    env, { e with e = EVal v; ety = v.vty }
  | EInt (z, szo) ->
    ( env
    , (match szo with
      | None ->
        let new_size = fresh_size () in
        { e with
          e = EInt (z, Some new_size)
        ; ety = Some (mk_ty @@ TInt new_size)
        }
      | Some sz ->
        validate_size e.espan env sz;
        Some (mk_ty @@ TInt sz) |> wrap e) )
  | ESizeCast (sz, _) -> env, Some (mk_ty @@ TInt sz) |> wrap e
  | EOp (op, args) -> infer_op env e.espan op args
  | EHash (size, es) ->
    if List.length es < 2
    then error_sp e.espan "Must pass at least two arguments to hash";
    validate_size e.espan env size;
    let env, inf_es = infer_exps env es in
    let hd = List.hd inf_es in
    unify_ty hd.espan (Option.get hd.ety) (mk_ty @@ TInt (fresh_size ()));
    env, { e with e = EHash (size, inf_es); ety = Some (mk_ty @@ TInt size) }
  | EFlood e1 ->
    let env, inf_e, inf_ety = infer_exp env e1 |> textract in
    unify_ty e.espan inf_ety (mk_ty @@ TInt (fresh_size ()));
    env, { e with e = EFlood inf_e; ety = Some (mk_ty @@ TGroup) }
  | ECall (f, args) ->
    let _, _, inferred_fty =
      (* Get type of f as if we used the var rule for the function *)
      infer_exp env { e with e = EVar f } |> textract
    in
    let env, inferred_args = infer_exps env args in
    let fty : func_ty =
      { arg_tys = List.map (fun arg -> Option.get arg.ety) inferred_args
      ; ret_ty = fresh_type ()
      ; start_eff = env.current_effect
      ; end_eff = fresh_effect ()
      ; constraints = ref []
      }
    in
    (* print_endline @@ "Inferred_fty: " ^ Printing.ty_to_string inferred_fty;
    print_endline @@ "fty: " ^ Printing.func_to_string fty; *)
    unify_raw_ty e.espan (TFun fty) inferred_fty.raw_ty;
    let new_env =
      check_constraints e.espan "Function call" env fty.end_eff
      @@ !(fty.constraints)
    in
    new_env, { e with e = ECall (f, inferred_args); ety = Some fty.ret_ty }
  | EProj (e, label) ->
    let env, inf_e = infer_exp env e in
    let expected_ty, entries =
      match Option.map inst @@ StringMap.find_opt label env.record_labels with
      | Some ({ raw_ty = TRecord lst } as ty) -> ty, lst
      | Some _ -> failwith "Impossible, I hope"
      | None -> error_sp e.espan @@ "Unknown label " ^ label
    in
    unify_ty e.espan expected_ty (Option.get inf_e.ety);
    let e_effect = (Option.get inf_e.ety).teffect in
    let idx, (_, raw_ret_ty) = List.findi (fun _ (l, _) -> l = label) entries in
    let ret_ty =
      ty_eff raw_ret_ty (wrap_effect e_effect [None, 0; None, idx])
    in
    env, { e with e = EProj (inf_e, label); ety = Some ret_ty }
  | ERecord entries ->
    let labels, es = List.split entries in
    let env, inf_es = infer_exps env es in
    let expected_ty =
      match StringMap.find_opt (List.hd labels) env.record_labels with
      | Some ty ->
        if (not env.in_global_def) && is_global ty
        then
          error_sp e.espan "Cannot dynamically create values of a global type"
        else inst ty
      | None -> error_sp e.espan @@ "Unknown label " ^ List.hd labels
    in
    let inf_ety =
      TRecord
        (List.map2 (fun l e -> l, (Option.get e.ety).raw_ty) labels inf_es)
      |> mk_ty
    in
    unify_ty e.espan expected_ty inf_ety;
    let inf_entries = List.combine labels inf_es in
    env, { e with e = ERecord inf_entries; ety = Some expected_ty }
  | EWith (base, entries) ->
    let labels, es = List.split entries in
    let expected_ty =
      match StringMap.find_opt (List.hd labels) env.record_labels with
      | Some ty ->
        if (not env.in_global_def) && is_global ty
        then
          error_sp e.espan "Cannot dynamically create values of a global type"
        else inst ty
      | None -> error_sp e.espan @@ "Unknown label " ^ List.hd labels
    in
    let env, inf_base, inf_basety = infer_exp env base |> textract in
    unify_raw_ty e.espan expected_ty.raw_ty inf_basety.raw_ty;
    let env, inf_es = infer_exps env es in
    let inf_entries = List.combine labels inf_es in
    let expected_entries =
      match TyTQVar.strip_links expected_ty.raw_ty with
      | TRecord entries -> entries
      | _ -> failwith "impossible"
    in
    List.iter
      (fun (l, e) ->
        let expected =
          try List.assoc l expected_entries with
          | Not_found ->
            Console.error_position e.espan
            @@ "Label "
            ^ l
            ^ " does not belong to the same type as label "
            ^ List.hd labels
        in
        unify_raw_ty e.espan (Option.get e.ety).raw_ty expected)
      inf_entries;
    env, { e with e = EWith (inf_base, inf_entries); ety = Some expected_ty }
  | ETuple es ->
    let env, inf_es = infer_exps env es in
    let eff = fresh_effect () in
    List.iteri
      (fun i e' ->
        if (not env.in_global_def) && is_global (Option.get e'.ety)
        then
          error_sp
            e'.espan
            "Cannot dynamically create tuples containing global types"
        else (
          let expected = wrap_effect eff [None, 0; None, i] in
          unify_effect e.espan expected (Option.get e'.ety).teffect))
      inf_es;
    let final_ety =
      ty_eff (TTuple (List.map (fun e -> (Option.get e.ety).raw_ty) inf_es)) eff
    in
    env, { e with e = ETuple inf_es; ety = Some final_ety }
  | EVector es ->
    let env, inf_es = infer_exps env es in
    let ety = fresh_type () in
    List.iteri
      (fun i e' ->
        if (not env.in_global_def) && is_global (Option.get e'.ety)
        then
          error_sp
            e'.espan
            "Cannot dynamically create vectors containing global types"
        else (
          let expected =
            { ety with teffect = wrap_effect ety.teffect [None, 0; None, i] }
          in
          unify_ty e.espan expected (Option.get e'.ety)))
      inf_es;
    let final_ety = TVector (ety.raw_ty, IConst (List.length es)) |> mk_ty in
    env, { e with e = EVector inf_es; ety = Some final_ety }
  | EIndex (e1, IUser (Id idx)) ->
    let env, inf_e1, inf_e1ty = infer_exp env e1 |> textract in
    let renamed_idx, expected_length =
      match IdMap.find_opt idx env.indices with
      | Some x -> x
      | None ->
        error_sp e.espan
        @@ "Index "
        ^ id_to_string idx
        ^ " was not declared in a for loop or comprehension"
    in
    let length = fresh_size () in
    let entry_ty = fresh_type () in
    let expected_ety =
      ty_eff (TVector (entry_ty.raw_ty, length)) (fresh_effect ())
    in
    unify_ty e1.espan inf_e1ty expected_ety;
    if List.exists
         (function
           | Some id, _ -> Id.equal id renamed_idx
           | _ -> false)
         (unwrap_effect inf_e1ty.teffect |> snd)
    then
      error_sp e.espan
      @@ Printf.sprintf
           "Index variable %s was already used as an index to a list \
            containing this one"
           (id_to_string renamed_idx);
    (try unify_size e.espan length expected_length with
    | CannotUnify ->
      error_sp e.espan
      @@ Printf.sprintf
           "Index %s has maximum value %s, but the list has length %s. These \
            values should be identical."
           (id_to_string idx)
           (size_to_string length)
           (size_to_string expected_length));
    let ety =
      Some { entry_ty with teffect = FIndex (renamed_idx, inf_e1ty.teffect) }
    in
    env, { e with e = EIndex (inf_e1, IUser (Id idx)); ety }
  | EIndex (e1, idx) ->
    let i =
      match idx with
      | IConst i -> i
      | _ ->
        error_sp e.espan
        @@ "Index "
        ^ size_to_string idx
        ^ " is neither a variable nor a constant."
    in
    let env, inf_e1, inf_e1ty = infer_exp env e1 |> textract in
    let length = fresh_size () in
    let entry_ty = fresh_type () in
    let expected_ety =
      ty_eff (TVector (entry_ty.raw_ty, length)) (fresh_effect ())
    in
    unify_ty e1.espan inf_e1ty expected_ety;
    (match STQVar.strip_links length with
    | IConst n ->
      if i >= n
      then
        error_sp e.espan
        @@ Printf.sprintf "Invalid index %d: list has length %d" i n
    | sz ->
      error_sp e.espan
      @@ "Invalid indexing operation: list must have a known length, not "
      ^ size_to_string sz);
    let ety =
      Some
        { entry_ty with
          teffect = wrap_effect inf_e1ty.teffect [None, 0; None, i]
        }
    in
    env, { e with e = EIndex (inf_e1, idx); ety }
  | EComp (e1, idx, sz) ->
    validate_size e.espan env sz;
    let renamed_idx = Id.freshen idx in
    (* Effect before starting the loop *)
    let initial_effect = env.current_effect in
    (* Abstract starting effect for typechecking the loop body *)
    let alpha_start = fresh_effect ~name:"start" () in
    let env1, inf_e1, inf_ety =
      infer_exp
        { env with
          indices = IdMap.add idx (renamed_idx, sz) env.indices
        ; current_effect = alpha_start
        }
        e1
      |> textract
    in
    unify_effect
      e1.espan
      inf_ety.teffect
      (FIndex (renamed_idx, fresh_effect ()));
    let alpha_start_id =
      match FTQVar.strip_links alpha_start with
      | FVar (TVar { contents = Unbound (id, _) }) -> id
      | _ -> failwith "impossible"
    in
    (* Effect at the end of the loop, in terms of renamed_idx and start_effect *)
    let end_effect = env1.current_effect in
    (* Constraints that we got from the loop body *)
    let loop_constraints = drop_constraints env env1 in
    (* Helper function for substituting renamed_idx and start_effect into the end_effect *)
    let subst_env i start = (renamed_idx, i), (alpha_start_id, start) in
    (* Helper function that does the substitution *)
    let inst_constraints i start =
      List.map (subst_loop#visit_constr (subst_env i start)) loop_constraints
    in
    (* Effect at start of loop iteration 0 *)
    let start_effect_0 = initial_effect in
    (* Effect at start of loop iteration 1 *)
    let start_effect_1 =
      subst_loop#visit_effect (subst_env 0 start_effect_0) end_effect
    in
    let c0 = inst_constraints 0 start_effect_0 in
    let c1 = inst_constraints 1 start_effect_1 in
    (* Effect after finishing execution of the loop *)
    let final_effect =
      if equiv_effect end_effect alpha_start
      then initial_effect
      else FSucc (drop_indexes renamed_idx end_effect)
    in
    (* Env after finishing execution of the loop *)
    let new_env =
      check_constraints
        e.espan
        "Comprehension "
        env
        final_effect
        (c0 @ c1 @ env.constraints)
    in
    ( new_env
    , { e with
        e = EComp (inf_e1, idx, sz)
      ; ety = Some (mk_ty (TVector (inf_ety.raw_ty, sz)))
      } )
  | EStmt (s, e1) ->
    let env, inf_s = infer_statement env s in
    let env, inf_e1, inf_e1ty = infer_exp env e1 |> textract in
    env, { e with e = EStmt (inf_s, inf_e1); ety = Some inf_e1ty }
  | ETableCreate(ecreate) -> 
    let env, inf_tsize = infer_exp env ecreate.tsize in

    let unify_arg_tys sp msg tys1 tys2 =
      if (List.length tys1 <> List.length tys2)
      then (error_sp sp ("wrong number of match-time arguments "^msg));
      List.iter2 (unify_ty e.espan) tys1 tys2
    in

    (* for actions, we check the action args and return types *)
    (* expected types come from table type *)
    let exp_atys, exp_rty = match ecreate.tty.raw_ty with 
      | TTable(trec) -> 
        trec.tparam_tys, trec.tret_tys
      | _-> error "expected table type"
    in
    (* inferred types come from actions passed as arguments *)
    let env, inf_acns = infer_exps env ecreate.tactions in 
    let check_acn_ty e_inf_acn =
      let inf_atys, inf_rty = match (Option.get (e_inf_acn.ety)).raw_ty with 
        | TAction({aparam_tys=aparam_tys; aret_tys=aret_tys;}) -> 
          aparam_tys, aret_tys
        | _ -> error "not an action"
      in 
      (* unify runtime arg and return types *)
      unify_arg_tys e_inf_acn.espan "in action assigned to table" exp_atys inf_atys;
      unify_arg_tys e_inf_acn.espan "in return of action assigned to table" exp_rty inf_rty      
    in 
    List.iter check_acn_ty inf_acns;
    (* infer types of default action args *)
    let def_cid, def_args = ecreate.tdefault in
    let env, inf_def_args = infer_exps env def_args in
    (* type check the default action's const args *)
    let expected_def_arg_tys = 
      match (lookup_var e.espan env def_cid).raw_ty with
      | TAction(a) -> a.aconst_param_tys
      | _ -> error_sp  e.espan "the default action does not have type TAction"
    in
    let inf_def_arg_tys = List.map (fun exp -> (Option.get exp.ety)) inf_def_args in
    unify_arg_tys e.espan ("provided to default action \""^(Printing.cid_to_string def_cid)^"\"") expected_def_arg_tys inf_def_arg_tys;

    (* check that the default action is one of the table's actions *)
    let tbl_acn_cids = List.map
      (fun exp -> match exp.e with 
        | EVar(cid) -> cid
        | _ -> error_sp exp.espan "table actions must be a list of action ids")
      inf_acns
    in 
    if (not (List.exists (Cid.equal def_cid) tbl_acn_cids))
    then (error_sp 
      e.espan 
      ("default action ("^(Printing.cid_to_string def_cid)^") is not an action assigned to the table."));

    (* return typed table with typed action args *)
    env, 
    { e with e = ETableCreate( 
      {ecreate with 
        tactions = inf_acns; 
        tsize = inf_tsize; 
        tdefault = (def_cid, inf_def_args)}); 
      ety = Some ecreate.tty; }
  | ETableMatch(tr) -> 
    let new_env, new_tr, ret_ty = infer_tblmatch env tr e.espan in
    let ret_ty = match ret_ty with 
      | [ret_ty] -> ret_ty
      | _ -> error "table apply expression has multiple return types. This should be impossible."
    in 
    let new_e = ETableMatch(new_tr) in 
    new_env, {e with e = new_e; ety = Some ret_ty;}
  | EPatWild(sz) -> 
    ( env
      , (match sz with
        | None -> 
          let new_size = fresh_size () in
          { e with
            e = EPatWild(Some new_size)
          ; ety = Some (mk_ty @@ TPat new_size)
          }
        | Some sz -> 
          validate_size e.espan env sz;
          Some (mk_ty @@ TPat sz) |> wrap e))

and infer_op env span op args =
  let env, ty, new_args =
    match op, args with
    | Not, [e] ->
      let env, inf_e, inf_ety = infer_exp env e |> textract in
      unify_raw_ty span inf_ety.raw_ty TBool;
      env, mk_ty TBool, [inf_e]
    | (Neg | BitNot), [e] ->
      let env, inf_e, inf_ety = infer_exp env e |> textract in
      unify_raw_ty span inf_ety.raw_ty TBool;
      env, mk_ty (TInt (fresh_size ())), [inf_e]
    | (And | Or), [e1; e2] ->
      let env, inf_e1, inf_ety1 = infer_exp env e1 |> textract in
      let env, inf_e2, inf_ety2 = infer_exp env e2 |> textract in
      unify_raw_ty span inf_ety1.raw_ty TBool;
      unify_raw_ty span inf_ety2.raw_ty TBool;
      env, mk_ty TBool, [inf_e1; inf_e2]
    | (Eq | Neq), [e1; e2] ->
      let env, inf_e1, inf_ety1 = infer_exp env e1 |> textract in
      let env, inf_e2, inf_ety2 = infer_exp env e2 |> textract in
      unify_ty span inf_ety1 inf_ety2;
      env, mk_ty TBool, [inf_e1; inf_e2]
    | (Less | More | Leq | Geq), [e1; e2] ->
      let tsize = fresh_size () in
      let env, inf_e1, inf_ety1 = infer_exp env e1 |> textract in
      let env, inf_e2, inf_ety2 = infer_exp env e2 |> textract in
      unify_raw_ty span inf_ety1.raw_ty (TInt tsize);
      unify_raw_ty span inf_ety2.raw_ty (TInt tsize);
      env, mk_ty TBool, [inf_e1; inf_e2]
    | (Plus | Sub | SatPlus | SatSub | BitAnd | BitOr | BitXor), [e1; e2] ->
      let tsize = fresh_size () in
      let env, inf_e1, inf_ety1 = infer_exp env e1 |> textract in
      let env, inf_e2, inf_ety2 = infer_exp env e2 |> textract in
      unify_raw_ty span inf_ety1.raw_ty (TInt tsize);
      unify_raw_ty span inf_ety2.raw_ty (TInt tsize);
      env, mk_ty @@ TInt tsize, [inf_e1; inf_e2]
    | (LShift | RShift), [e1; e2] ->
      let tsize = fresh_size () in
      let env, inf_e1, inf_ety1 = infer_exp env e1 |> textract in
      let env, inf_e2, inf_ety2 = infer_exp env e2 |> textract in
      unify_raw_ty span inf_ety1.raw_ty (TInt tsize);
      unify_raw_ty span inf_ety2.raw_ty (TInt (fresh_size ()));
      env, mk_ty @@ TInt tsize, [inf_e1; inf_e2]
    | Conc, [e1; e2] ->
      let tsize1 = fresh_size () in
      let tsize2 = fresh_size () in
      let env, inf_e1, inf_ety1 = infer_exp env e1 |> textract in
      let env, inf_e2, inf_ety2 = infer_exp env e2 |> textract in
      unify_raw_ty span inf_ety1.raw_ty (TInt tsize1);
      unify_raw_ty span inf_ety2.raw_ty (TInt tsize2);
      env, mk_ty @@ TInt (add_sizes tsize1 tsize2), [inf_e1; inf_e2]
    | Cast out_size, [e] ->
      let tsize = fresh_size () in
      let env, inf_e, inf_ety = infer_exp env e |> textract in
      unify_raw_ty span inf_ety.raw_ty (TInt tsize);
      env, mk_ty @@ TInt out_size, [inf_e]
    | Slice (hi, lo), [e] ->
      (* FIXME: To be sound, we should also require that the size is at most hi.
                But we can't express that at the moment. *)
      (match try_subtract_sizes hi lo with
      | None ->
        error_sp span
        @@ Printf.sprintf
             "Invalid slice arguments: %s is not obviously larger than %s"
             (size_to_string hi)
             (size_to_string lo)
      | Some diff ->
        let tsize = fresh_size () in
        let env, inf_e, inf_ety = infer_exp env e |> textract in
        unify_raw_ty span inf_ety.raw_ty (TInt tsize);
        env, mk_ty @@ TInt (ISum ([diff], 1)), [inf_e])
    | TGet (size, idx), [e] ->
      let env, inf_e, inf_ety = infer_exp env e |> textract in
      let expected_rtys = List.init size (fun _ -> (fresh_type ()).raw_ty) in
      let expected_ty = mk_ty @@ TTuple expected_rtys in
      unify_ty span inf_ety expected_ty;
      if idx < 0 || idx >= size
      then error_sp span "Invalid index in TGet operator";
      let final_ty =
        ty_eff
          (List.nth expected_rtys idx)
          (wrap_effect inf_ety.teffect [None, 0; None, idx])
      in
      env, final_ty, [inf_e]
    | PatExact, [e] -> 
      (* infer operand type *)
      let env, inf_e, inf_ety = infer_exp env e |> textract in
      (* check to make sure it is int of some size *)
      let tsize = fresh_size () in
      unify_raw_ty span inf_ety.raw_ty (TInt tsize);
      (* result type is a TPat of that size, with typed operand *)
      env, mk_ty @@ TPat tsize, [inf_e]
    | PatMask, [e1; e2] -> 
      let tsize = fresh_size () in
      let env, inf_e1, inf_ety1 = infer_exp env e1 |> textract in
      let env, inf_e2, inf_ety2 = infer_exp env e2 |> textract in
      unify_raw_ty span inf_ety1.raw_ty (TInt tsize);
      unify_raw_ty span inf_ety2.raw_ty (TInt tsize);
      env, mk_ty @@ TPat tsize, [inf_e1; inf_e2]
    | ( ( Not
        | Neg
        | BitNot
        | And
        | Or
        | Eq
        | Neq
        | Less
        | More
        | Leq
        | Geq
        | Plus
        | Sub
        | SatPlus
        | SatSub
        | BitAnd
        | BitOr
        | BitXor
        | LShift
        | RShift
        | Conc
        | Cast _
        | Slice _
        | TGet _ 
        | PatExact
        | PatMask )
      , _ ) ->
      error_sp span
      @@ "Wrong number of arguments to operator: "
      ^ e_to_string (EOp (op, args))
  in
  env, { e = EOp (op, new_args); ety = Some ty; espan = span }

and infer_exps env es =
  let env, es' =
    List.fold_left
      (fun (env, es') e ->
        let env', e' = infer_exp env e in
        env', e' :: es')
      (env, [])
      es
  in
  env, List.rev es'

and infer_action_args env sp (acn_args: exp list) (expected_arg_tys: ty list)  = 
  let _, inf_acn_args = infer_exps env acn_args in
  List.iter2 
    (fun inf_e expect_ty -> 
      match inf_e.ety with 
      | Some(ty) -> try_unify_ty sp ty expect_ty
      | None -> error_sp sp "could not infer type of action argument")
    inf_acn_args
    expected_arg_tys
  ;
  inf_acn_args

and infer_keys env sp inf_keysizes keys =
  let inf_keys = List.map (infer_exp env) keys |> List.split |> snd in 
  if (List.length inf_keysizes <> List.length keys)
  then (error_sp sp "Key has incorrect number of fields for table_type.");
  List.iter2 
    (fun key_exp inf_keysz -> 
      let keysz = match key_exp.ety with 
      | None -> error_sp key_exp.espan "Could not infer type"
      | Some(ty) -> (
        match ty.raw_ty with
          | TInt(sz) -> sz
          | TBool -> IConst(1)
          | _ -> error_sp key_exp.espan "key must be int or bool")
      in
      unify_size sp keysz inf_keysz)
    inf_keys 
    inf_keysizes
  ;
  inf_keys

(* for table return types *)
and tup_of_tys tys = 
 match tys with
   | [t] -> t.raw_ty
   | _ -> TTuple(List.map (fun ty -> ty.raw_ty) tys)

and infer_tblmatch (env : env) (tr : tbl_match) sp : env * tbl_match * ty list =
    let etbl = tr.tbl in
    (* infer table type, which looks it up from context *)
    let _, inf_etbl = infer_exp env etbl in 
    let tblty = (Option.get inf_etbl.ety) in 
    (* try_unify_rty sp ((Option.get inf_etbl.ety).raw_ty) tr.tty.raw_ty; *)
    (* get information from inferred table type *)
    let inf_keysize, inf_arg_rtys, inf_ret_ty = match inf_etbl.ety with 
      | Some(ty) -> (
          match ty.raw_ty with
          | TTable(trec) -> trec.tkey_sizes, trec.tparam_tys, (tup_of_tys trec.tret_tys)
          | t -> error_sp sp ("table_match arg is not a table: "^(Printing.raw_ty_to_string t))
        )
      | _ -> error_sp sp "table_match 1st arg has no type"
    in 

    let key_args, acn_args = tr.keys, tr.args in

    (* type check key args *)
    let inf_keys = infer_keys env sp inf_keysize key_args in 
    (* type check action args *)
    let inf_acn_args = infer_action_args env sp acn_args inf_arg_rtys  in
    (* the actions and case statements have already been type checked at creation time.*)

    (* check effects *)
    (* inferred type of the match statement -- 
       a function call with:
        1st arg is declared table type.
        next args are key types, remaining args are action arg types. 
       start effect is fresh, table arg effect is fresh, end effect is table arg effect+1, 
       constraints are that start effect is equal to table arg effect.   *)
    let base_apply_fty =
      let tbl_eff = FVar (QVar (Id.fresh "eff")) in
      let start_eff = FVar (QVar (Id.fresh "eff")) in
      let base_tblty = ty_eff tblty.raw_ty tbl_eff in 
      (* note: its okay to use inferred keys/acn args because they have been 
         checked against inferred table, which has been checked against declared table. *)
      let base_key_tys = List.map (fun ekey -> Option.get (ekey.ety)) inf_keys in 
      let base_arg_tys = List.map (fun earg -> Option.get (earg.ety)) inf_acn_args in 
      (* hack: put return types at end of arg types *)
      { arg_tys = base_tblty::base_key_tys@base_arg_tys
      ; ret_ty = ty inf_ret_ty
      ; start_eff
      ; end_eff = FSucc tbl_eff
      ; constraints = ref [CLeq (start_eff, tbl_eff)]
      }
    in
    (* the inferred type is a copy of the base type. *)

    let inf_apply_fty = instantiator#visit_ty (fresh_maps ()) (ty (TFun(base_apply_fty))) in
    (* the actual type is a call with 1st arg of INFERRED type of the table variable. 
       This is important because the inferred type will have the concrete effect corresponding 
       to where the variable was declared. *)
    (* this can be cleaner. inferred type should come entirely from inferred variables. 
       declared / expected type should come entirely (modulo key types) from declared type.
       but this seems correct for now. *)
      let base_key_tys = List.map (fun ekey -> Option.get (ekey.ety)) inf_keys in 
      let base_arg_tys = List.map (fun earg -> Option.get (earg.ety)) inf_acn_args in 
    let expected_fty = {
      (* hack: put return types at end of arg types *)
      arg_tys = (Option.get inf_etbl.ety)::base_key_tys@base_arg_tys;
      ret_ty = ty inf_ret_ty;
      start_eff = env.current_effect;
      end_eff = fresh_effect ();
      constraints = ref [];
    }
    in
    (* unify inferred and actual types *)
    unify_raw_ty sp (TFun expected_fty) (inf_apply_fty.raw_ty);
    let new_env = 
      check_constraints sp "Table match" env expected_fty.end_eff
        @@ !(expected_fty.constraints)
    in
    let new_tr = {
        tbl = inf_etbl;
        keys = inf_keys;
        args = inf_acn_args;
        outs = tr.outs;
        out_tys = tr.out_tys;
      }
    in
    let ret_tys = match expected_fty.ret_ty.raw_ty with 
      | TTuple(raw_tys) -> List.map (ty) raw_tys
      | _ -> [expected_fty.ret_ty]
    in
    new_env, new_tr, ret_tys


and infer_statement (env : env) (s : statement) : env * statement =
  (* (match s.s with
  | SSeq _ | SNoop -> ()
  | _ -> print_endline @@ "Inferring " ^ stmt_to_string s); *)
  let env, stmt =
    match s.s with
    | SNoop -> env, s.s
    | SUnit e ->
      let env, inf_e, _ = infer_exp env e |> textract in
      env, SUnit inf_e
    | SRet eopt ->
      let err str = error_sp s.sspan @@ str ^ ": " ^ stmt_to_string s in
      let return env =
        { env with
          returned = true
        ; ret_effects = env.current_effect :: env.ret_effects
        }
      in
      begin
        match env.ret_ty, eopt with
        | None, _ -> err "Return outside of function body"
        | Some { raw_ty = TVoid }, None -> return env, SRet None
        | Some { raw_ty = TVoid }, Some _ ->
          err "Nonempty return inside void function body"
        | Some _, None -> err "Empty return inside non-void function body"
        | Some ty, Some e ->
          let env, inf_e, inf_ety = infer_exp env e |> textract in
          unify_ty s.sspan ty inf_ety;
          return env, SRet (Some inf_e)
      end
    | SLocal (id, ty, e) ->
      let env, inf_e, ety = infer_exp env e |> textract in
      unify_ty s.sspan ty ety;
      (match TyTQVar.strip_links ety.raw_ty with
      | TVoid ->
        error_sp s.sspan
        @@ "Cannot assign result of void function to variable: "
        ^ stmt_to_string s
      | _ -> ());
      let env = add_locals env [id, ty] in
      env, SLocal (id, ty, inf_e)
    | SAssign (id, e) ->
      let env, inf_e, ety = infer_exp env e |> textract in
      (match IdMap.find_opt id env.locals with
      | Some rty -> unify_ty s.sspan rty ety
      | None ->
        (match lookup_var s.sspan env (Id id) with
        | _ ->
          error_sp s.sspan @@ "Assignment to constant variable " ^ Id.name id));
      (match TyTQVar.strip_links ety.raw_ty with
      | TVoid ->
        error_sp s.sspan
        @@ "Cannot assign result of void function to variable: "
        ^ stmt_to_string s
      | _ -> ());
      env, SAssign (id, inf_e)
    | SPrintf (str, es) ->
      let expected_tys = extract_print_tys s.sspan str in
      if List.length expected_tys <> List.length es
      then error_sp s.sspan "Incorrect number of arguments to printf statement";
      let env, inf_es = infer_exps env es in
      List.iter2
        (fun e ty -> unify_raw_ty s.sspan (Option.get e.ety).raw_ty ty)
        inf_es
        expected_tys;
      env, SPrintf (str, inf_es)
    | SIf (e, s1, s2) ->
      let env, inf_e, inf_ety = infer_exp env e |> textract in
      unify_raw_ty e.espan TBool inf_ety.raw_ty;
      let env1, inf_s1 = infer_statement env s1 in
      let env2, inf_s2 = infer_statement env s2 in
      let env =
        { env with
          returned = env1.returned && env2.returned
        ; constraints = drop_constraints env env1 @ env2.constraints
        ; ret_effects = drop_ret_effects env env1 @ env2.ret_effects
        }
      in
      let current_effect =
        match env1.returned, env2.returned with
        | true, true -> env.current_effect
        | false, true -> env1.current_effect
        | true, false -> env2.current_effect
        | false, false ->
          (try
             TyperZ3.find_max
               env.constraints
               env1.current_effect
               env2.current_effect
           with
          | TyperZ3.NoMax ->
            Console.error_position
              s.sspan
              "Unable to determine which globals have been used at end of if \
               statement; neither branch ends obviously later than the other.")
      in
      { env with current_effect }, SIf (inf_e, inf_s1, inf_s2)
    | SGen (g, e) ->
      let env, inf_e, ety = infer_exp env e |> textract in
      unify_raw_ty s.sspan ety.raw_ty TEvent;
      let env, inf_g =
        match g with
        | GSingle None -> env, g
        | GSingle (Some loc) ->
          let env, inf_loc, lty = infer_exp env loc |> textract in
          unify_raw_ty s.sspan lty.raw_ty (TInt (fresh_size ()));
          env, GSingle (Some inf_loc)
        | GMulti loc ->
          let env, inf_loc, lty = infer_exp env loc |> textract in
          unify_raw_ty s.sspan lty.raw_ty TGroup;
          env, GMulti inf_loc
        | GPort loc ->
          let env, inf_loc, lty = infer_exp env loc |> textract in
          unify_raw_ty s.sspan lty.raw_ty (TInt (fresh_size ()));
          env, GPort inf_loc
      in
      env, SGen (inf_g, inf_e)
    | SSeq (s1, s2) ->
      let env, inf_s1 = infer_statement env s1 in
      let env, inf_s2 = infer_statement env s2 in
      env, SSeq (inf_s1, inf_s2)
    | SMatch (es, bs) ->
      let env, inf_es = infer_exps env es in
      let env, inf_bs =
        infer_branches
          env
          s
          (List.map (fun e -> (e.ety |> Option.get).raw_ty) inf_es)
          bs
      in
      env, SMatch (inf_es, inf_bs)
    | STableMatch(tm) ->
      let new_env, new_tm, _ = infer_tblmatch env tm s.sspan in
      let new_env = match new_tm.out_tys with
        | Some(out_tys) -> 
          (* table_match declares new locals *)
          add_locals new_env (List.combine new_tm.outs out_tys)
        | None -> 
          new_env
      in
      new_env, STableMatch(new_tm)
    | STableInstall(etbl, entries) -> 
      (* infer table type, which looks it up from context *)
      let _, inf_etbl = infer_exp env etbl in 
      let env, inf_entries = infer_entries env s.sspan (Option.get inf_etbl.ety) entries in
      env, STableInstall(inf_etbl, inf_entries)      
    | SLoop (s1, idx, sz) ->
      validate_size s.sspan env sz;
      let renamed_idx = Id.freshen idx in
      (* Effect before starting the loop *)
      let initial_effect = env.current_effect in
      (* Abstract starting effect for typechecking the loop body *)
      let alpha_start = fresh_effect ~name:"start" () in
      let env1, inf_s1 =
        infer_statement
          { env with
            indices = IdMap.add idx (renamed_idx, sz) env.indices
          ; current_effect = alpha_start
          }
          s1
      in
      let alpha_start_id =
        match FTQVar.strip_links alpha_start with
        | FVar (TVar { contents = Unbound (id, _) }) -> id
        | _ -> failwith "impossible"
      in
      (* Effect at the end of the loop, in terms of renamed_idx and start_effect *)
      let end_effect = env1.current_effect in
      (* Constraints that we got from the loop body *)
      let loop_constraints = drop_constraints env env1 in
      (* Helper function for substituting renamed_idx and start_effect into the end_effect *)
      let subst_env i start = (renamed_idx, i), (alpha_start_id, start) in
      (* Helper function that does the substitution *)
      let inst_constraints i start =
        List.map (subst_loop#visit_constr (subst_env i start)) loop_constraints
      in
      (* Effect at start of loop iteration 0 *)
      let start_effect_0 = initial_effect in
      (* Effect at start of loop iteration 1 *)
      let start_effect_1 =
        subst_loop#visit_effect (subst_env 0 start_effect_0) end_effect
      in
      let c0 = inst_constraints 0 start_effect_0 in
      let c1 = inst_constraints 1 start_effect_1 in
      (* Effect after finishing execution of the loop *)
      let final_effect =
        if equiv_effect end_effect alpha_start
        then initial_effect
        else FSucc (drop_indexes renamed_idx end_effect)
      in
      (* Env after finishing execution of the loop *)
      let new_env =
        check_constraints
          s.sspan
          "Loop "
          env
          final_effect
          (c0 @ c1 @ env.constraints)
      in
      new_env, SLoop (inf_s1, idx, sz)
  in
  env, { s with s = stmt }



(* check / infer types of entries in a table install statement *)
and infer_entries (env : env) sp tbl_ty entries = 
  (* get key sizes *)
  let key_sizes = match tbl_ty.raw_ty with
    | TTable(tbl_ty) -> tbl_ty.tkey_sizes
    | _ -> error_sp sp "first argument to table_install is not a table."
  in
  let expected_pat_rawtys = List.map (fun sz -> TPat sz) key_sizes in
  (* do inference and checks for a single entry *)
  let infer_entry env entry = 
    (* type the patterns *)
    let env, inf_ematch = if (List.length entry.ematch <> List.length expected_pat_rawtys)
      then (error_sp sp "an entry has the wrong number of patterns based on this table's key.")
      else (
        let env, inf_epats_rev = List.fold_left
          (fun (env, inf_epats_rev) (epat, expected_epat_rawty) -> 
            (* infer the expression's type *)
            let env, inf_epat, inf_epat_ty = infer_exp env epat |> textract in
            (* unify that type with the expected type *)
            unify_raw_ty epat.espan expected_epat_rawty inf_epat_ty.raw_ty;
            (* return the new environment and pat *)
            (env, inf_epat::inf_epats_rev))
          (env, [])
          (List.combine entry.ematch expected_pat_rawtys)
        in
        env, List.rev inf_epats_rev)
    in
    (* type the constant action parameters *)
    let param_tys = match (lookup_var sp env (Cid.id entry.eaction)).raw_ty with 
      | TAction(acn_ty) -> acn_ty.aconst_param_tys
      | _ -> error_sp sp "table entry does not refer to an action."
    in
    (* infer types of action args *)
    let env, inf_eargs = infer_exps env entry.eargs in
    let inf_arg_tys = List.map (fun arg -> (Option.get arg.ety)) inf_eargs in 
    (* "unify", inferred args with params (make sure they are equiv) *)
    List.iter2 (unify_ty sp) inf_arg_tys param_tys;
    (* return new env and entry with typed patterns and args *)
    env, {entry with ematch = inf_ematch; eargs = inf_eargs;}
  in 
  let env', entries_rev = List.fold_left
    (fun (env, entries_rev) entry -> 
      let env', entry' = infer_entry env entry in
      env', (entry'::entries_rev))
    (env, [])
    entries
  in
  let entries = List.rev entries_rev in
  env', entries 


and infer_branches (env : env) s etys branches =
  let drop_constraints = drop_constraints env in
  let drop_ret_effects = drop_ret_effects env in
  let check_pats pats =
    match pats with
    | [PWild] -> ()
    | _ when List.length pats <> List.length etys ->
      error_sp
        s.sspan
        "A branch of this match statement has the wrong number of patterns"
    | _ ->
      List.iter2 (unify_raw_ty s.sspan) etys (List.map (infer_pattern env) pats)
  in
  let infer_branch (pats, s) =
    check_pats pats;
    let env1, inf_s = infer_statement env s in
    env1, (pats, inf_s)
  in
  let returned, current_effect, constraints, ret_effects, inf_bs =
    List.fold_left
      (fun (returned, acc_eff, acc_constraints, acc_ret_effects, branches) b ->
        let env1, inf_b = infer_branch b in
        let constrs = drop_constraints env1 @ acc_constraints in
        let ret_effects = drop_ret_effects env1 @ acc_ret_effects in
        let eff =
          if env1.returned
          then acc_eff
          else (
            try TyperZ3.find_max constrs env1.current_effect acc_eff with
            | TyperZ3.NoMax ->
              Console.error_position
                s.sspan
                "Unable to determine which global variables have been used \
                 after match statement.")
        in
        returned && env1.returned, eff, constrs, ret_effects, inf_b :: branches)
      (true, env.current_effect, env.constraints, env.ret_effects, [])
      branches
  in
  ( { env with returned; current_effect; constraints; ret_effects }
  , List.rev inf_bs )
;;

let infer_body env (params, s) =
  let env = add_locals env params in
  let env, s = infer_statement env s in
  env, (params, s)
;;

let infer_memop env params mbody =
  (* Memops.ml has already enforced most of the restrictions on the form of the
     memop during parsing. Now we just need to make sure the different parts
     have the right type. *)
  let expected_tint = snd (List.hd params) in
  let check_e env expected e =
    let _, inf_e, inf_ety = infer_exp env e |> textract in
    try_unify_ty e.espan inf_ety expected;
    inf_e
  in
  let check_bool env e = check_e env (ty TBool) e in
  let check_int env e = check_e env expected_tint e in
  let env = add_locals env params in
  match mbody with
  | MBReturn e -> MBReturn (check_int env e)
  | MBIf (e1, e2, e3) ->
    MBIf (check_bool env e1, check_int env e2, check_int env e3)
  | MBComplex body ->
    let check_b env (id, e) = id, check_bool env e in
    let b1 = Option.map (check_b env) body.b1 in
    let b2 = Option.map (check_b env) body.b2 in
    let bs =
      [b1; b2]
      |> List.filter_map (fun x -> x)
      |> List.map (fun (id, _) -> id, ty TBool)
    in
    let env = add_locals env bs in
    let infer_cr env (e1, e2) = check_bool env e1, check_int env e2 in
    let infer_cell (cro1, cro2) =
      Option.map (infer_cr env) cro1, Option.map (infer_cr env) cro2
    in
    let cell1 = infer_cell body.cell1 in
    let cell2 = infer_cell body.cell2 in
    let env =
      add_locals
        env
        [Builtins.cell1_id, expected_tint; Builtins.cell2_id, expected_tint]
    in
    let extern_calls =
      let unpack_ecall = function
        | { e = ECall (cid, es) } -> cid, es
        | _ -> failwith "impossible"
      in
      List.map
        (fun (cid, es) ->
          let env', call = infer_exp env (call_sp cid es Span.default) in
          if not (equiv_effect env.current_effect env'.current_effect)
          then
            Console.error
            @@ "Function "
            ^ cid_to_string cid
            ^ " cannot be called inside a memop";
          unpack_ecall call)
        body.extern_calls
    in
    let ret = Option.map (infer_cr env) body.ret in
    MBComplex { b1; b2; cell1; cell2; extern_calls; ret }
;;

(* Check that the event id has already been defined, and that it has the
   expected paramters, and return an instantiated version of the constraints.
   Expects that params has already been instantiated. *)
let retrieve_constraints env span id params =
  match IdMap.find_opt id env.current_modul.vars with
  | Some
      { raw_ty =
          TFun
            { ret_ty = { raw_ty = TEvent }
            ; constraints = { contents = constraints }
            ; arg_tys
            }
      } ->
    let maps = fresh_maps () in
    let params2 = List.map (instantiator#visit_ty maps) arg_tys in
    let constraints = List.map (instantiator#visit_constr maps) constraints in
    let _ =
      (* FIXME: This isn't quite sufficient -- it won't catch e.g.
           an event which takes Array.t<<'a>>, but a hander which takes Array.t<<32>> *)
      try
        try_unify_lists
          (fun (_, ty1) ty2 -> unify_ty span ty1 ty2)
          params
          params2
      with
      | CannotUnify ->
        error_sp
          span
          (Printf.sprintf
             "Event %s was declared with arguments (%s) but its handler takes \
              arguments (%s)."
             (id_to_string id)
             (comma_sep (fun ty -> ty_to_string ty) params2)
             (comma_sep (fun (_, ty) -> ty_to_string ty) params))
    in
    constraints
  | Some ty ->
    error_sp span
    @@ Printf.sprintf
         "Handler declared for event %s, but %s has non-event type %s."
         (id_to_string id)
         (id_to_string id)
         (ty_to_string ty)
  | None ->
    error_sp span
    @@ Printf.sprintf
         "Handler %s has no corresponding event declaration."
         (id_to_string id)
;;

let rec infer_declaration (builtin_tys : Builtins.builtin_tys) (env : env) (effect_count : effect) (d : decl)
    : env * effect * decl
  =
  (* print_endline @@ "Inferring decl " ^ decl_to_string d; *)
  let d = subst_TNames env d in
  let env, effect_count, new_d =
    match d.d with
    | DSize (id, szo) ->
      let _ = Option.map (validate_size d.dspan env) szo in
      define_size id env, effect_count, d.d
    | DGlobal (id, ty, e) ->
      enter_level ();
      let _, inf_e, inf_ety =
        infer_exp { env with in_global_def = true } e |> textract
      in
      leave_level ();
      let ty = { ty with teffect = effect_count } in
      unify_ty d.dspan inf_ety ty;
      let ty = generalizer#visit_ty () ty in
      let env = define_const id ty env in
      env, FSucc effect_count, DGlobal (id, ty, inf_e)
    | DConst (id, ty, e) ->
      enter_level ();
      let _, inf_e, inf_ety = infer_exp env e |> textract in
      leave_level ();
      unify_ty d.dspan ty inf_ety;
      let ty = generalizer#visit_ty () ty in
      if is_global ty
      then
        error_sp d.dspan
        @@ "Type "
        ^ ty_to_string ty
        ^ " is global and must be created via a global declaration";
      let env = define_const id ty env in
      env, effect_count, DConst (id, ty, inf_e)
    | DExtern (id, ty) ->
      if is_global ty
      then
        error_sp ty.tspan
        @@ "Type "
        ^ ty_to_string ty
        ^ " is global and cannot be declared extern";
      let env = define_const id ty env in
      env, effect_count, DExtern (id, ty)
    | DSymbolic (id, ty) ->
      if is_global ty
      then
        error_sp ty.tspan
        @@ "Type "
        ^ ty_to_string ty
        ^ " is global and cannot be declared symbolic";
      let env = define_const id ty env in
      env, effect_count, DSymbolic (id, ty)
    | DEvent (id, sort, constr_specs, params) ->
      let constrs, _ =
        spec_to_constraints env d.dspan FZero params constr_specs
      in
      let env = define_const id (mk_event_ty constrs params) env in
      env, effect_count, DEvent (id, sort, constr_specs, params)
    | DHandler (id, body) ->
      enter_level ();
      let constraints = retrieve_constraints env d.dspan id (fst body) in
      let _, inf_body =
        let starting_env =
          { env with current_effect = FZero; constraints }
          |> define_const Builtins.this_id builtin_tys.this_ty
          |> define_const Builtins.ingr_port_id builtin_tys.ingr_port_ty
        in
        infer_body starting_env body
      in
      leave_level ();
      let inf_body = generalizer#visit_body () inf_body in
      env, effect_count, DHandler (id, inf_body)
    | DFun (id, ret_ty, constr_specs, body) ->
      enter_level ();
      let start_eff = fresh_effect () in
      let constraints, end_eff =
        spec_to_constraints env d.dspan start_eff (fst body) constr_specs
      in
      let ret_effects =
        match end_eff with
        | None -> []
        | Some eff -> [eff]
      in
      let end_eff, constraints, ret_effects, inf_body =
        let fun_env, inf_body =
          infer_body
            { env with
              current_effect = start_eff
            ; ret_ty = Some ret_ty
            ; constraints
            ; ret_effects
            }
            body
        in
        if (not fun_env.returned) && ret_ty.raw_ty <> TVoid
        then Console.error_position d.dspan "Non-void function may not return!";
        ( fun_env.current_effect
        , fun_env.constraints
        , fun_env.ret_effects
        , inf_body )
      in
      let end_eff =
        try
          List.fold_left (TyperZ3.find_max constraints) end_eff ret_effects
        with
        | TyperZ3.NoMax ->
          Console.error_position (snd body).sspan
          @@ "Unable to determine which globals have been used at end of \
              function; no control path obviously finishes at a later stage \
              than the others : "
          ^ Printing.stmt_to_string (snd body)
      in
      leave_level ();
      if not (TyperZ3.check_sat constraints)
      then
        error_sp d.dspan
        @@ "Function "
        ^ Id.name id
        ^ " violates ordering constraints";
      let fty : func_ty =
        { arg_tys = List.map (fun (_, ty) -> ty) (fst inf_body)
        ; ret_ty
        ; start_eff
        ; end_eff
        ; constraints = ref constraints
        }
        |> generalizer#visit_func_ty ()
      in
      let inf_body = generalizer#visit_body () inf_body in
      let env = define_const id (mk_ty @@ TFun fty) env in
      (* print_endline
      @@ "Inferred type for "
      ^ id_to_string id
      ^ " is "
      ^ raw_ty_to_string (TFun fty); *)
      env, effect_count, DFun (id, ret_ty, constr_specs, inf_body)
    | DMemop (id, params, memop_body) ->
      enter_level ();
      let inf_body = infer_memop env params memop_body in
      leave_level ();
      let sz =
        match snd (List.hd params) with
        | { raw_ty = TInt sz } -> sz
        | _ -> failwith "Memops.ml should make this impossible"
      in
      let tmem =
        TMemop (List.length params, sz) |> generalizer#visit_raw_ty ()
      in
      let env = define_const id (ty tmem) env in
      env, effect_count, DMemop (id, params, inf_body)
    | DUserTy (id, sizes, ty) ->
      let new_env =
        let new_env = define_user_ty id sizes ty env in
        match ty.raw_ty with
        | TRecord lst ->
          let record_labels =
            List.fold_left
              (fun acc (l, _) -> StringMap.add l ty acc)
              new_env.record_labels
              lst
          in
          { new_env with record_labels }
        | TTable ttbl -> 
          (* want to do something about the inner types ?*)
          let inf_tparam_tys = List.map 
            (fun stated_ty -> 
              (* let raw_ty = stated_ty.raw_ty in *)
              let inf_ty = inst stated_ty in
              (* not sure what this does... *)
              try_unify_ty stated_ty.tspan stated_ty inf_ty;
              inf_ty)
            ttbl.tparam_tys
          in
          let inf_tret_tys = List.map
            (fun stated_ty -> 
              let inf_ty = inst stated_ty in
              (* not sure what this does... *)
              try_unify_ty stated_ty.tspan stated_ty inf_ty;
              inf_ty)
            ttbl.tret_tys
          in 
          let inf_ty = {ty with raw_ty=TTable({ttbl with tparam_tys = inf_tparam_tys; tret_tys = inf_tret_tys;})} in 
          define_user_ty id sizes inf_ty env
        | _ -> new_env
      in
      new_env, effect_count, DUserTy (id, sizes, ty)
    | DConstr (id, ty, params, e) ->
      enter_level ();
      let _, inf_e, inf_ety =
        let locals =
          List.fold_left
            (fun acc (id, ty) -> IdMap.add id ty acc)
            env.locals
            params
        in
        let inf_env = { env with in_global_def = true; locals } in
        infer_exp inf_env e |> textract
      in
      leave_level ();
      unify_ty d.dspan ty inf_ety;
      let fty =
        (* If called at top level the start/end effects don't matter; otherwise,
           the constructor doesn't involve any global stuff, so it's stateless. *)
        let eff = fresh_effect () in
        { arg_tys = List.map snd params
        ; ret_ty = ty
        ; start_eff = eff
        ; end_eff = eff
        ; constraints = ref []
        }
        |> generalizer#visit_func_ty ()
      in
      let env = define_constructor id fty env in
      env, effect_count, DConstr (id, ty, params, inf_e)
    | DModule (id, intf, ds) ->
      let m_env, effect_count, ds =
        let subenv =
          { env with
            current_modul = empty_modul
          ; parents = env.current_modul :: env.parents
          }
        in
        List.fold_left
          (fun (env, effect_count, ds) d ->
            let env, effect_count, d = infer_declaration builtin_tys env effect_count d in
            env, effect_count, d :: ds)
          (subenv, effect_count, [])
          ds
      in
      let ds = List.rev ds in
      let env =
        if List.is_empty intf
        then define_submodule id m_env.current_modul env
        else add_interface d.dspan env id intf m_env.current_modul
      in
      let env = { env with record_labels = m_env.record_labels } in
      (* print_endline @@ "After module " ^ id_to_string id ^ ", env is";
      print_endline @@ modul_to_string ~show_defs:false env.current_modul; *)
      env, effect_count, DModule (id, intf, ds)
    | DModuleAlias (id1, e, cid1, cid2) ->
      let env, inf_e, inf_ety = infer_exp env e |> textract in
      unify_raw_ty e.espan inf_ety.raw_ty TBool;
      let m =
        let m1 = lookup_module d.dspan env cid1 in
        let m2 = lookup_module d.dspan env cid2 in
        ensure_equiv_modul d.dspan m1 m2;
        re_abstract_modul id1 m1
      in
      ( define_submodule id1 m env
      , effect_count
      , DModuleAlias (id1, inf_e, cid1, cid2) )
(*     | DInlineAction(id, const_params) -> 
      (* the action's body is not yet defined. We can't type check 
         it until the inline table and its inlined actions are defined. *)
      (* add variable to type env *)
      (* inlined actions may not have arguments or return types *)
      let acn_ty = TAction({
          const_aarg_tys = List.map (fun (_, ty) -> ty) (const_params);
          aarg_tys = [];
          aret_ty = ty TVoid;
        })
      in 
      let env = define_const id (mk_ty @@ acn_ty ) env in 
      env, effect_count, DInlineAction(id, const_params) *)
    | DAction (id, ret_ty, const_params, (params, action_body)) -> 
      let check_e env expected_ty e =
        let _, inf_e, inf_ety = infer_exp env e |> textract in
        try_unify_ty e.espan inf_ety expected_ty;
        inf_e        
      in 
      enter_level ();
      (* add const and dynamic params to locals *)
      let action_env = add_locals env (const_params@params) in 
      (* check and infer action body expression types *)
      let inf_action_body = 
        List.map2 
          (check_e action_env)
          ret_ty
          action_body
      in
      leave_level ();
      (* add variable to type env *)
      let acn_ty = TAction({
        aconst_param_tys = List.map (fun (_, ty) -> ty) (const_params);
        aparam_tys = List.map (fun (_, ty) -> ty) (params);
        aret_tys = ret_ty;
      }) 
      in 
      let env = define_const id (mk_ty @@ acn_ty ) env in 
      env, effect_count, DAction (id, ret_ty, const_params, (params, inf_action_body))
  in
  let new_d = { d with d = new_d } in
  Wellformed.check_qvars new_d;
  env, effect_count, new_d
;;

let ensure_fully_typed ds =
  let v =
    object (self)
      inherit [_] s_iter

      method! visit_value _ v =
        match v.vty with
        | Some _ -> self#visit_v () v.v
        | None ->
          error_sp v.vspan
          @@ Printf.sprintf
               "Internal error: value %s has no type!"
               (Printing.value_to_string v)

      method! visit_exp _ exp =
        match exp.ety with
        | Some _ -> self#visit_e () exp.e
        | None ->
          error_sp exp.espan
          @@ Printf.sprintf
               "Internal error: expression %s has no type!"
               (Printing.exp_to_string exp)
    end
  in
  v#visit_decls () ds
;;

let infer_prog (builtin_tys : Builtins.builtin_tys) (decls : decls) : decls =
  let decls = instantiate_prog decls in
  let (env : env) = default_env in
  let infer_d (env, count, ds) d =
    let env, count, d = infer_declaration builtin_tys env count d in
    env, count, d :: ds
  in
  let _, _, inf_decls = List.fold_left infer_d (env, FZero, []) decls in
  ensure_fully_typed inf_decls;
  let inf_decls = unsubst_TAbstracts inf_decls in
  (* exit 1; *)
  List.rev inf_decls
;;<|MERGE_RESOLUTION|>--- conflicted
+++ resolved
@@ -63,9 +63,6 @@
   | PBit ps -> TInt (IConst (List.length ps))
   | PEvent (_) -> TEvent
 
-<<<<<<< HEAD
-and infer_exp (env : env) (e : exp) : env * exp =
-=======
 (* infer a pattern size, given that the pattern is 
    used in a place where it is expected to have size s. *)
 let infer_pattern_size env sp p =
@@ -79,7 +76,6 @@
   | PBit ps -> IConst(List.length ps)
 
 let rec infer_exp (env : env) (e : exp) : env * exp =
->>>>>>> 5b054314
   (* print_endline @@ "Inferring " ^ exp_to_string e; *)
   match e.e with
   | EVar cid ->
